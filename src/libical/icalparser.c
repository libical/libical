--- conflicted
+++ resolved
@@ -603,13 +603,9 @@
 
     icalcomponent_add_property(
         comp,
-<<<<<<< HEAD
-        icalproperty_vanew_xlicerror(temp, icalparameter_new_xlicerrortype(type), 0));
+        icalproperty_vanew_xlicerror(temp, icalparameter_new_xlicerrortype(type), (void *)0));
 
     parser->error_count++;
-=======
-        icalproperty_vanew_xlicerror(temp, icalparameter_new_xlicerrortype(type), (void *)0));
->>>>>>> a3757f07
 }
 
 static int line_is_blank(char *line)
