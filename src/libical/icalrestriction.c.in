/*======================================================================
 File: icalrestriction.c

 SPDX-FileCopyrightText: 2000, Eric Busboom  <eric@civicknowledge.com>

 SPDX-License-Identifier: LGPL-2.1-only OR MPL-2.0

 ======================================================================*/
/*#line 7 "icalrestriction.c.in"*/

#ifdef HAVE_CONFIG_H
#include <config.h>
#endif

#include "icalrestriction.h"
#include "icalerror.h"

#include <assert.h>

/* Define the structs for the restrictions. these data are filled out
in machine generated code below */

struct icalrestriction_record;

typedef const char *(*restriction_func) (const struct icalrestriction_record * rec,
                                         icalcomponent *comp, icalproperty *prop);

typedef struct icalrestriction_record
{
    icalproperty_method method;
    icalcomponent_kind component;
    icalproperty_kind property;
    icalcomponent_kind subcomponent;
    icalrestriction_kind restriction;
    restriction_func function;
} icalrestriction_record;

static const icalrestriction_record *icalrestriction_get_restriction(
    const icalrestriction_record *start,
    icalproperty_method method, icalcomponent_kind component,
    icalproperty_kind property, icalcomponent_kind subcomp);

static const icalrestriction_record null_restriction_record =
    { ICAL_METHOD_NONE, ICAL_NO_COMPONENT,
      ICAL_NO_PROPERTY, ICAL_NO_COMPONENT, ICAL_RESTRICTION_UNKNOWN, NULL };

/** Each row gives the result of comparing a restriction against a count.
   The columns in each row represent 0,1,2+. '-1' indicates
   'invalid, 'don't care' or 'needs more analysis' So, for
   ICAL_RESTRICTION_ONE, if there is 1 of a property with that
   restriction, it passes, but if there are 0 or 2+, it fails. */

static const char compare_map[ICAL_RESTRICTION_UNKNOWN + 1][3] = {
    {1, 1, 1}, /*ICAL_RESTRICTION_NONE */
    {1, 0, 0}, /*ICAL_RESTRICTION_ZERO */
    {0, 1, 0}, /*ICAL_RESTRICTION_ONE */
    {1, 1, 1}, /*ICAL_RESTRICTION_ZEROPLUS */
    {0, 1, 1}, /*ICAL_RESTRICTION_ONEPLUS */
    {1, 1, 0}, /*ICAL_RESTRICTION_ZEROORONE */
    {1, 1, 0}, /*ICAL_RESTRICTION_ONEEXCLUSIVE */
    {1, 1, 0}, /*ICAL_RESTRICTION_ONEMUTUAL */
    {1, 1, 1}   /*ICAL_RESTRICTION_UNKNOWN */
};

static const char restr_string_map[ICAL_RESTRICTION_UNKNOWN + 1][60] = {
    "unknown number", /*ICAL_RESTRICTION_NONE */
    "0", /*ICAL_RESTRICTION_ZERO */
    "1", /*ICAL_RESTRICTION_ONE */
    "zero or more", /*ICAL_RESTRICTION_ZEROPLUS */
    "one or more", /*ICAL_RESTRICTION_ONEPLUS */
    "zero or one", /*ICAL_RESTRICTION_ZEROORONE */
    "zero or one, exclusive with another property", /*ICAL_RESTRICTION_ONEEXCLUSIVE */
    "zero or one, mutual with another property", /*ICAL_RESTRICTION_ONEMUTUAL */
    "unknown number"    /*ICAL_RESTRICTION_UNKNOWN */
};

int icalrestriction_compare(icalrestriction_kind restr, int count)
{
    /* restr is an unsigned int and ICAL_RESTRICTION_NONE == 0,
       so no need to check if restr < ICAL_RESTRICTION_NONE */
    if (restr > ICAL_RESTRICTION_UNKNOWN || count < 0) {
        return -1;
    }

    if (count > 2) {
        count = 2;
    }

    return compare_map[restr][count];
}

/* Special case routines */

static const char *icalrestriction_validate_status_value(
    const icalrestriction_record *rec, icalcomponent *comp, icalproperty *prop)
{
    icalproperty_status stat;

    _unused(comp);

    if (!prop) {
        return 0;
    }

    stat = icalproperty_get_status(prop);

    if (rec->method == ICAL_METHOD_CANCEL) {
        switch (rec->component) {
        case ICAL_VEVENT_COMPONENT:
        case ICAL_VTODO_COMPONENT:
            /* Hack. see rfc5546, 3.2.5 CANCEL for property STATUS. I don't
               understand the note */
            break;

        case ICAL_VJOURNAL_COMPONENT:
        case ICAL_VPOLL_COMPONENT:
            if (stat != ICAL_STATUS_CANCELLED) {
                return
                    "Failed iTIP restrictions for STATUS property. "
                    "Value must be CANCELLED";
            }
            break;

        default:
            break;
        }
    } else {
        switch (rec->component) {
        case ICAL_VEVENT_COMPONENT:
            switch (rec->method) {
            case ICAL_METHOD_PUBLISH:
            case ICAL_METHOD_COUNTER:
                if (!(stat == ICAL_STATUS_TENTATIVE ||
                      stat == ICAL_STATUS_CONFIRMED ||
                      stat == ICAL_STATUS_CANCELLED)) {
                    return
                        "Failed iTIP restrictions for STATUS property. "
                        "Value must be one of TENTATIVE, CONFIRMED or CANCELED";
                }
                break;

            case ICAL_METHOD_REQUEST:
            case ICAL_METHOD_ADD:
                if (!(stat == ICAL_STATUS_TENTATIVE ||
                      stat == ICAL_STATUS_CONFIRMED)) {
                    return
                        "Failed iTIP restrictions for STATUS property. "
                        "Value must be one of TENTATIVE or CONFIRMED";
                }
                break;

            default:
                break;
            }
            break;

        case ICAL_VTODO_COMPONENT:
            switch (rec->method) {
            case ICAL_METHOD_REQUEST:
            case ICAL_METHOD_ADD:
            case ICAL_METHOD_COUNTER:
                if (!(stat == ICAL_STATUS_COMPLETED ||
                      stat == ICAL_STATUS_NEEDSACTION ||
                      stat == ICAL_STATUS_INPROCESS)) {
                    return
                        "Failed iTIP restrictions for STATUS property. "
                        "Value must be one of COMPLETED, NEEDS-ACTION or IN-PROCESS";
                }
                break;

            default:
                break;
            }
            break;

        default:
            break;
        }
    }

    return 0;
}

static const char *icalrestriction_must_be_recurring(const icalrestriction_record * rec,
                                                     icalcomponent *comp, icalproperty *prop)
{
    _unused(rec);
    _unused(comp);
    _unused(prop);
    return 0;
}

const char *icalrestriction_must_if_tz_ref(const icalrestriction_record * rec,
                                           icalcomponent *comp, icalproperty *prop)
{
    _unused(rec);
    _unused(comp);
    _unused(prop);
    return 0;
}

static const char *icalrestriction_no_dtend(const icalrestriction_record * rec,
                                            icalcomponent *comp, icalproperty *prop)
{
    _unused(rec);

    if (prop != NULL &&
        icalcomponent_get_first_property(comp, ICAL_DTEND_PROPERTY)) {
        return
            "Failed iTIP restrictions for DTEND property. "
            "The component must not have both DURATION and DTEND";
    }

    return 0;
}

static const char *icalrestriction_no_duration(const icalrestriction_record * rec,
                                               icalcomponent *comp, icalproperty *prop)
{
    _unused(rec);

    if (prop != NULL &&
        icalcomponent_get_first_property(comp, ICAL_DURATION_PROPERTY)) {
        return
            "Failed iTIP restrictions for DURATION property. "
            "The component must not have both DTEND and DURATION";
    }

    return 0;
}

static int _check_restriction(icalcomponent *comp,
                              const icalrestriction_record *record,
                              int count, icalproperty *prop)
{
    icalrestriction_kind restr;
    const char *funcr = 0;
    int compare;

    restr = record->restriction;

    if (restr == ICAL_RESTRICTION_ONEEXCLUSIVE ||
        restr == ICAL_RESTRICTION_ONEMUTUAL) {

        /* First treat is as a 0/1 restriction */
        restr = ICAL_RESTRICTION_ZEROORONE;
    }

    compare = icalrestriction_compare(restr, count);

    assert(compare != -1);

    if (compare == 0) {
#define TMP_BUF_SIZE 1024
        char temp[TMP_BUF_SIZE];
        icalproperty *errProp;
        icalparameter *errParam;
        const char *type, *kind;

        if (record->subcomponent != ICAL_NO_COMPONENT) {
            type = "component";
            kind = icalenum_component_kind_to_string(record->subcomponent);
        } else {
            type = "property";
            kind = icalenum_property_kind_to_string(record->property);
        }

        snprintf(temp, TMP_BUF_SIZE,
                 "Failed iTIP restrictions for %s %s. "
                 "Expected %s instances of the %s and got %d",
                 kind, type, restr_string_map[restr], type, count);
        errParam = icalparameter_new_xlicerrortype(ICAL_XLICERRORTYPE_INVALIDITIP);
        errProp = icalproperty_vanew_xlicerror(temp, errParam, 0);
        icalcomponent_add_property(comp, errProp);
        icalproperty_free(errProp);
    }

    if (record->function != NULL) {
        funcr = record->function(record, comp, prop);
    }

    if (funcr != 0) {
        icalproperty *errProp;
        icalparameter *errParam;

        errParam = icalparameter_new_xlicerrortype(ICAL_XLICERRORTYPE_INVALIDITIP);
        errProp = icalproperty_vanew_xlicerror(funcr, errParam, 0);
        icalcomponent_add_property(comp, errProp);
        icalproperty_free(errProp);

        compare = 0;
    }

    return compare;
}

static int icalrestriction_check_component(icalproperty_method method,
                                           icalcomponent *comp)
{
    icalcomponent_kind comp_kind, inner_kind;
    icalproperty_kind prop_kind;
    const icalrestriction_record *start_record;
    icalproperty *method_prop = NULL;
    icalcomponent *inner_comp;
    const char *errStr = NULL;
    int count;
    int compare;
    int valid = 1;

    comp_kind = icalcomponent_isa(comp);

    switch (comp_kind) {
    case ICAL_VCALENDAR_COMPONENT:
        if (!icalcomponent_get_first_real_component(comp)) {

            errStr = "Failed iTIP restrictions for VCALENDAR component. "
                "Expected one or more \"real\" sub-components and got 0";
        }

        /* Get the Method property from the component */
        method_prop = icalcomponent_get_first_property(comp, ICAL_METHOD_PROPERTY);
        break;

    case ICAL_VTIMEZONE_COMPONENT:
        if (!icalcomponent_get_first_component(comp, ICAL_XSTANDARD_COMPONENT) &&
            !icalcomponent_get_first_component(comp, ICAL_XDAYLIGHT_COMPONENT)) {

            errStr = "Failed iTIP restrictions for VTIMEZONE component. "
                "Expected one or more STANDARD/DAYLIGHT sub-components and got 0";
        }

        method = ICAL_METHOD_NONE;
        break;

    default:
        break;
    }

    if (errStr != NULL) {
        icalproperty *errProp;
        icalparameter *errParam;

        errParam = icalparameter_new_xlicerrortype(ICAL_XLICERRORTYPE_INVALIDITIP);
        errProp = icalproperty_vanew_xlicerror(errStr, errParam, 0);
        icalcomponent_add_property(comp, errProp);
        icalproperty_free(errProp);

        valid = 0;
    }

    /* Check all of the properties in this component */

    start_record = icalrestriction_get_restriction(NULL, method, comp_kind,
                                                   ICAL_ANY_PROPERTY,
                                                   ICAL_NO_COMPONENT);

    if (start_record != &null_restriction_record) {

        for (prop_kind = ICAL_ANY_PROPERTY + 1;
             prop_kind != ICAL_NO_PROPERTY; prop_kind++) {

            const icalrestriction_record *record =
                icalrestriction_get_restriction(start_record, method, comp_kind,
                                                prop_kind, ICAL_NO_COMPONENT);

            icalproperty *prop =
                icalcomponent_get_first_property(comp, prop_kind);

            count = icalcomponent_count_properties(comp, prop_kind);

            compare = _check_restriction(comp, record, count, prop);

<<<<<<< HEAD
            valid = valid && compare;
=======
        assert(compare != -1);

        if (compare == 0) {
#if !defined(__COVERITY__)
            /* Coverity doesn't think the memory allocated by icalparameter_new_xlicerrortype()
             * is freed, even though it should be freed in icalproperty_free()
             */
            #define TMP_BUF_SIZE 1024
            char temp[TMP_BUF_SIZE];
            icalproperty *errProp;

            snprintf(temp, TMP_BUF_SIZE,
                     "Failed iTIP restrictions for %s property. "
                     "Expected %s instances of the property and got %d",
                     icalenum_property_kind_to_string(kind), restr_string_map[restr], count);
            errProp =
                icalproperty_vanew_xlicerror(
                    temp,
                    icalparameter_new_xlicerrortype(ICAL_XLICERRORTYPE_INVALIDITIP), (void *)0);
            icalcomponent_add_property(comp, errProp);
            icalproperty_free(errProp);
#endif
>>>>>>> a3757f07
        }
    }

    /* Now check the inner components */

    start_record = icalrestriction_get_restriction(start_record, method, comp_kind,
                                                   ICAL_NO_PROPERTY,
                                                   ICAL_ANY_COMPONENT);

<<<<<<< HEAD
    if (start_record != &null_restriction_record) {

        for (inner_kind = ICAL_NO_COMPONENT + 3;
             inner_kind != ICAL_NUM_COMPONENT_TYPES; inner_kind++) {

            const icalrestriction_record *record =
                icalrestriction_get_restriction(start_record, method, comp_kind,
                                                ICAL_NO_PROPERTY, inner_kind);

            count = icalcomponent_count_components(comp, inner_kind);

            compare = _check_restriction(comp, record, count, NULL);

            valid = valid && compare;
=======
        if (funcr != 0) {
#if !defined(__COVERITY__)
            /* Coverity doesn't think the memory allocated by icalparameter_new_xlicerrortype()
             * is freed, even though it should be freed in icalproperty_free()
             */
            icalproperty *errProp;

            errProp =
                icalproperty_vanew_xlicerror(
                    funcr,
                    icalparameter_new_xlicerrortype(ICAL_XLICERRORTYPE_INVALIDITIP), (void *)0);
            icalcomponent_add_property(comp, errProp);
            icalproperty_free(errProp);
            compare = 0;
#endif
>>>>>>> a3757f07
        }
    }

    if (method_prop == 0) {
        method = ICAL_METHOD_NONE;
    } else {
        method = icalproperty_get_method(method_prop);
    }

    for (inner_comp = icalcomponent_get_first_component(comp, ICAL_ANY_COMPONENT);
         inner_comp != 0;
         inner_comp = icalcomponent_get_next_component(comp, ICAL_ANY_COMPONENT)) {

        compare = icalrestriction_check_component(method, inner_comp);

        valid = valid && compare;
    }

    return valid;
}

int icalrestriction_check(icalcomponent *outer_comp)
{
    icalcomponent_kind comp_kind;
    int valid;

    icalerror_check_arg_rz((outer_comp != 0), "outer comp");

    comp_kind = icalcomponent_isa(outer_comp);

    if (comp_kind != ICAL_VCALENDAR_COMPONENT) {
        icalerror_set_errno(ICAL_BADARG_ERROR);
        return 0;
    }

    /* Check the VCALENDAR wrapper */
    valid = icalrestriction_check_component(ICAL_METHOD_NONE, outer_comp);

    return valid;
}

static const char *icalrestriction_validate_valarm_prop(
    const icalrestriction_record *rec, icalcomponent *comp, icalproperty *prop)
{
    icalrestriction_record record =
        { ICAL_METHOD_NONE, ICAL_VALARM_COMPONENT,
          rec->property, ICAL_NO_COMPONENT, ICAL_RESTRICTION_UNKNOWN, NULL };
    const icalrestriction_record *myrec = NULL;
    enum icalproperty_action action = ICAL_ACTION_NONE;
    icalproperty *action_prop;
    int count = 0;

    switch (rec->subcomponent) {
    case ICAL_NO_COMPONENT:
        action_prop = icalcomponent_get_first_property(comp, ICAL_ACTION_PROPERTY);

        if (action_prop) {
            action = icalproperty_get_action(action_prop);
        }

        if (prop) {
            if (rec->restriction == ICAL_RESTRICTION_ZEROPLUS ||
                rec->restriction == ICAL_RESTRICTION_ONEPLUS) {
                count = icalcomponent_count_properties(comp, rec->property);
            } else {
                count = 1;
            }
        }

        switch (rec->property) {
        case ICAL_DURATION_PROPERTY:
            if (count &&
                !icalcomponent_get_first_property(comp, ICAL_DURATION_PROPERTY)) {
                return
                    "Failed iTIP restrictions for REPEAT property. "
                    "This component must have a REPEAT property "
                    "if it has a DURATION property";
            }
            break;

        case ICAL_REPEAT_PROPERTY:
            if (count &&
                !icalcomponent_get_first_property(comp, ICAL_DURATION_PROPERTY)) {
                return
                    "Failed iTIP restrictions for DURATION property. "
                    "This component must have a DURATION property "
                    "if it has a REPEAT property";
            }
            break;

        case ICAL_ATTACH_PROPERTY:
            if (count) {
                switch (action) {
                case ICAL_ACTION_AUDIO:
                case ICAL_ACTION_PROCEDURE:
                    record.restriction = ICAL_RESTRICTION_ZEROORONE;
                    myrec = &record;
                    break;

                case ICAL_ACTION_DISPLAY:
                    record.restriction = ICAL_RESTRICTION_ZERO;
                    myrec = &record;
                    break;

                default:
                    break;
                }
                break;
            }
            break;

        case ICAL_ATTENDEE_PROPERTY:
            switch (action) {
            case ICAL_ACTION_AUDIO:
            case ICAL_ACTION_DISPLAY:
            case ICAL_ACTION_PROCEDURE:
                if (count) {
                    record.restriction = ICAL_RESTRICTION_ZERO;
                    myrec = &record;
                }
                break;

            case ICAL_ACTION_EMAIL:
                if (!count) {
                    record.restriction = ICAL_RESTRICTION_ONEPLUS;
                    myrec = &record;
                }
                break;

            default:
                break;
            }
            break;

        case ICAL_DESCRIPTION_PROPERTY:
            switch (action) {
            case ICAL_ACTION_AUDIO:
                if (count) {
                    record.restriction = ICAL_RESTRICTION_ZERO;
                    myrec = &record;
                }
                break;

            case ICAL_ACTION_DISPLAY:
            case ICAL_ACTION_EMAIL:
                if (!count) {
                    record.restriction = ICAL_RESTRICTION_ONE;
                    myrec = &record;
                }
                break;

            default:
                break;
            }
            break;

        case ICAL_SUMMARY_PROPERTY:
            switch (action) {
            case ICAL_ACTION_AUDIO:
            case ICAL_ACTION_DISPLAY:
            case ICAL_ACTION_PROCEDURE:
                if (count) {
                    record.restriction = ICAL_RESTRICTION_ZERO;
                    myrec = &record;
                }
                break;

            case ICAL_ACTION_EMAIL:
                if (!count) {
                    record.restriction = ICAL_RESTRICTION_ONE;
                    myrec = &record;
                }
                break;

            default:
                break;
            }
            break;

        default:
            break;
        }
        break;

    case ICAL_VLOCATION_COMPONENT:
        if (!icalcomponent_get_first_property(comp, ICAL_PROXIMITY_PROPERTY)) {
            return
                "Failed iTIP restrictions for VLOCATION component. "
                "This component must only appear in a VALARM component "
                "if the VALARM has a PROXIMITY property.";
        }
        break;

    default:
        break;
    }

    if (myrec) {
        _check_restriction(comp, myrec, count, NULL);
    }

    return 0;
}

<insert_code_here>

static const icalrestriction_record *icalrestriction_get_restriction(
    const icalrestriction_record *start,
    icalproperty_method method, icalcomponent_kind component,
    icalproperty_kind property, icalcomponent_kind subcomp)
{
    const icalrestriction_record *rec;

    if (!start) {
        start = &icalrestriction_records[0];
    }

    for (rec = start; rec && rec->restriction != ICAL_RESTRICTION_NONE; rec++) {

        if (method == rec->method &&
            (component == ICAL_ANY_COMPONENT ||
             (component == rec->component &&
              (property == ICAL_ANY_PROPERTY || property == rec->property) &&
              (subcomp == ICAL_ANY_COMPONENT || subcomp == rec->subcomponent)))) {
            return rec;
        }
    }

    return &null_restriction_record;
}<|MERGE_RESOLUTION|>--- conflicted
+++ resolved
@@ -270,7 +270,7 @@
                  "Expected %s instances of the %s and got %d",
                  kind, type, restr_string_map[restr], type, count);
         errParam = icalparameter_new_xlicerrortype(ICAL_XLICERRORTYPE_INVALIDITIP);
-        errProp = icalproperty_vanew_xlicerror(temp, errParam, 0);
+        errProp = icalproperty_vanew_xlicerror(temp, errParam, (void *)0);
         icalcomponent_add_property(comp, errProp);
         icalproperty_free(errProp);
     }
@@ -284,7 +284,7 @@
         icalparameter *errParam;
 
         errParam = icalparameter_new_xlicerrortype(ICAL_XLICERRORTYPE_INVALIDITIP);
-        errProp = icalproperty_vanew_xlicerror(funcr, errParam, 0);
+        errProp = icalproperty_vanew_xlicerror(funcr, errParam, (void *)0);
         icalcomponent_add_property(comp, errProp);
         icalproperty_free(errProp);
 
@@ -341,7 +341,7 @@
         icalparameter *errParam;
 
         errParam = icalparameter_new_xlicerrortype(ICAL_XLICERRORTYPE_INVALIDITIP);
-        errProp = icalproperty_vanew_xlicerror(errStr, errParam, 0);
+        errProp = icalproperty_vanew_xlicerror(errStr, errParam, (void *)0);
         icalcomponent_add_property(comp, errProp);
         icalproperty_free(errProp);
 
@@ -370,32 +370,7 @@
 
             compare = _check_restriction(comp, record, count, prop);
 
-<<<<<<< HEAD
             valid = valid && compare;
-=======
-        assert(compare != -1);
-
-        if (compare == 0) {
-#if !defined(__COVERITY__)
-            /* Coverity doesn't think the memory allocated by icalparameter_new_xlicerrortype()
-             * is freed, even though it should be freed in icalproperty_free()
-             */
-            #define TMP_BUF_SIZE 1024
-            char temp[TMP_BUF_SIZE];
-            icalproperty *errProp;
-
-            snprintf(temp, TMP_BUF_SIZE,
-                     "Failed iTIP restrictions for %s property. "
-                     "Expected %s instances of the property and got %d",
-                     icalenum_property_kind_to_string(kind), restr_string_map[restr], count);
-            errProp =
-                icalproperty_vanew_xlicerror(
-                    temp,
-                    icalparameter_new_xlicerrortype(ICAL_XLICERRORTYPE_INVALIDITIP), (void *)0);
-            icalcomponent_add_property(comp, errProp);
-            icalproperty_free(errProp);
-#endif
->>>>>>> a3757f07
         }
     }
 
@@ -405,7 +380,6 @@
                                                    ICAL_NO_PROPERTY,
                                                    ICAL_ANY_COMPONENT);
 
-<<<<<<< HEAD
     if (start_record != &null_restriction_record) {
 
         for (inner_kind = ICAL_NO_COMPONENT + 3;
@@ -420,23 +394,6 @@
             compare = _check_restriction(comp, record, count, NULL);
 
             valid = valid && compare;
-=======
-        if (funcr != 0) {
-#if !defined(__COVERITY__)
-            /* Coverity doesn't think the memory allocated by icalparameter_new_xlicerrortype()
-             * is freed, even though it should be freed in icalproperty_free()
-             */
-            icalproperty *errProp;
-
-            errProp =
-                icalproperty_vanew_xlicerror(
-                    funcr,
-                    icalparameter_new_xlicerrortype(ICAL_XLICERRORTYPE_INVALIDITIP), (void *)0);
-            icalcomponent_add_property(comp, errProp);
-            icalproperty_free(errProp);
-            compare = 0;
-#endif
->>>>>>> a3757f07
         }
     }
 
