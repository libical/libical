/*
 * Authors :
 *  Chenthill Palanisamy <pchenthill@novell.com>
 *
 * SPDX-FileCopyrightText: 2007, Novell, Inc.
 *
 * SPDX-License-Identifier: LGPL-2.1-only OR MPL-2.0
 */
//krazy:excludeall=cpp

#ifdef HAVE_CONFIG_H
#include <config.h>
#endif

#include "icaltz-util.h"
#include "icalerror.h"
#include "icaltimezone.h"
#include "icalmemory.h"

#include <stdlib.h>
#include <limits.h>

#if defined(sun) && defined(__SVR4)
#include <sys/types.h>
#include <sys/byteorder.h>
#else
#if defined(HAVE_BYTESWAP_H)
#include <byteswap.h>
#endif
#if defined(HAVE_ENDIAN_H)
#include <endian.h>
#else
#if defined(HAVE_SYS_ENDIAN_H)
#include <sys/endian.h>
#if defined(bswap32)
#define bswap_32 bswap32
#else
#define bswap_32 swap32
#endif
#endif
#endif
#endif

#if defined(__OpenBSD__) && !defined(bswap_32)
#define bswap_32 swap32
#endif

#if defined(_MSC_VER)
#if !defined(HAVE_BYTESWAP_H) && !defined(HAVE_SYS_ENDIAN_H) && !defined(HAVE_ENDIAN_H)
#define bswap_16(x) (((x) << 8) & 0xff00) | (((x) >> 8) & 0xff)

#define bswap_32(x) \
(((x) << 24) & 0xff000000) | \
(((x) << 8) & 0xff0000)    | \
(((x) >> 8) & 0xff00)      | \
(((x) >> 24) & 0xff)

#define bswap_64(x) \
((((x) & 0xff00000000000000ull) >> 56) | \
(((x) & 0x00ff000000000000ull) >> 40)  | \
(((x) & 0x0000ff0000000000ull) >> 24)  | \
(((x) & 0x000000ff00000000ull) >> 8)   | \
(((x) & 0x00000000ff000000ull) << 8)   | \
(((x) & 0x0000000000ff0000ull) << 24)  | \
(((x) & 0x000000000000ff00ull) << 40)  | \
(((x) & 0x00000000000000ffull) << 56))
#endif
#include <io.h>
#endif

#if defined(__APPLE__) || defined(__MINGW32__)
#define bswap_16(x) (((x) << 8) & 0xff00) | (((x) >> 8) & 0xff)
#define bswap_32 __builtin_bswap32
#define bswap_64 __builtin_bswap64
#endif

//@cond PRIVATE
typedef struct
{
    char magic[4];
    char version;
    char unused[15];
    char ttisgmtcnt[4];
    char ttisstdcnt[4];
    char leapcnt[4];
    char timecnt[4];
    char typecnt[4];
    char charcnt[4];
} tzinfo;

/* fullpath to the system zoneinfo directory (where zone.tab lives) */
static char s_zoneinfopath[MAXPATHLEN] = {0};

/* A few well-known locations for system zoneinfo; can be overridden with TZDIR environment */
static const char *s_zoneinfo_search_paths[] = {
    "/usr/share/zoneinfo",
    "/usr/lib/zoneinfo",
    "/etc/zoneinfo",
    "/usr/share/lib/zoneinfo"
};

#define EFREAD(buf,size,num,fs) \
if (fread(buf, size, num, fs) < num  && ferror(fs)) {  \
    icalerror_set_errno(ICAL_FILE_ERROR);              \
    goto error;                                        \
}

typedef struct
{
    long int gmtoff;
    unsigned char isdst;
    unsigned int abbr;
    unsigned char isstd;
    unsigned char isgmt;
    char *zname;

} ttinfo;

typedef struct
{
    icaltime_t transition;
    long int change;
} leap;
//@endcond

static int decode(const void *ptr)
{
#if defined(sun) && defined(__SVR4)
    if (sizeof(int) == 4) {
#if defined(_BIG_ENDIAN)
        return *(const int *)ptr;
#else
        return BSWAP_32(*(const int *)ptr);
#endif
#else
    if ((BYTE_ORDER == BIG_ENDIAN) && sizeof(int) == 4) {
        return *(const int *)ptr;
    } else if (BYTE_ORDER == LITTLE_ENDIAN && sizeof(int) == 4) {
        return (int)bswap_32(*(const unsigned int *)ptr);
#endif
    } else {
        const unsigned char *p = ptr;
        int result = *p & (1 << (CHAR_BIT - 1)) ? ~0 : 0;

        /* cppcheck-suppress shiftNegativeLHS */
        result = (result << 8) | *p++;
        result = (result << 8) | *p++;
        result = (result << 8) | *p++;
        result = (result << 8) | *p++;

        return result;
    }
}

static long long int decode64(const void *ptr)
{
#if defined(sun) && defined(__SVR4)
#if defined(_BIG_ENDIAN)
    return *(const long long int *)ptr;
#else
    return BSWAP_64(*(const long long int *)ptr);
#endif
#else
    if ((BYTE_ORDER == BIG_ENDIAN)) {
        return *(const long long int *)ptr;
    } else {
        return (const long long int)bswap_64(*(const unsigned long long int *)ptr);
    }
#endif
}

static char *zname_from_stridx(char *str, size_t idx)
{
    size_t i;
    size_t size;
    char *ret;

    i = idx;
    while (str[i] != '\0') {
        i++;
    }

    size = i - idx;
    str += idx;
    ret = (char *)icalmemory_new_buffer(size + 1);
    ret = strncpy(ret, str, size);
    ret[size] = '\0';

    return ret;
}

static void set_zoneinfopath(void)
{
    char file_path[MAXPATHLEN];
    const char *fname = ZONES_TAB_SYSTEM_FILENAME;
    size_t i, num_zi_search_paths;

    /* Search for the zone.tab file in the dir specified by the TZDIR environment */
    const char *env_tzdir = getenv("TZDIR");
    if (env_tzdir != NULL) {
        snprintf(file_path, MAXPATHLEN, "%s/%s", env_tzdir, fname);
        if (!access (file_path, F_OK|R_OK)) {
            strncpy(s_zoneinfopath, env_tzdir, MAXPATHLEN-1);
            return;
        }
    }

    /* Else, search for zone.tab in a list of well-known locations */
    num_zi_search_paths = sizeof(s_zoneinfo_search_paths) / sizeof(s_zoneinfo_search_paths[0]);
    for (i = 0; i < num_zi_search_paths; i++) {
        snprintf(file_path, MAXPATHLEN, "%s/%s", s_zoneinfo_search_paths[i], fname);
        if (!access(file_path, F_OK | R_OK)) {
            strncpy(s_zoneinfopath, s_zoneinfo_search_paths[i], MAXPATHLEN-1);
            break;
        }
    }
}

void icaltzutil_set_zone_directory(const char *zonepath)
{
    if ((zonepath == NULL) || (zonepath[0] == '\0')) {
        memset(s_zoneinfopath, 0, MAXPATHLEN);
    } else {
        strncpy(s_zoneinfopath, zonepath, MAXPATHLEN-1);
    }
}

const char *icaltzutil_get_zone_directory(void)
{
    if (s_zoneinfopath[0] == '\0') {
        set_zoneinfopath();
    }

    return s_zoneinfopath;
}

static int calculate_pos(icaltimetype icaltime)
{
   static const int r_pos[] = {1, 2, 3, -2, -1};
   int pos;

   pos = (icaltime.day - 1) / 7;

   /* Check if pos 3 is the last occurrence of the week day in the month */
   if (pos == 3 && ((icaltime.day + 7) > icaltime_days_in_month(icaltime.month, icaltime.year))) {
       pos = 4;
   }

   return r_pos[pos];
}

static char *parse_posix_zone(char *p, ttinfo *type)
{
    size_t size;

    /* Zone name */
    if (*p == '<') {
        /* Alphanumeric, '-', or '+' */
        size = strcspn(++p, ">");
    } else {
        /* Alpha ONLY */
        size = strcspn(p, "-+0123456789,\n");
    }

    type->zname = (char *) icalmemory_new_buffer(size + 1);
    strncpy(type->zname, p, size);
    type->zname[size] = '\0';
    p += size;

    if (*p == '>') {
        p++;
    }

    if (*p == ',') {
        return p;
    }

    /* Zone offset: hh[:mm[:ss]] */
    type->gmtoff = strtol(p, &p, 10) * -3600;  /* sign of offset is reversed */
    if (*p == ':') {
        type->gmtoff += strtol(++p, &p, 10) * 60;
    }
    if (*p == ':') {
        type->gmtoff += strtol(++p, &p, 10);
    }
    return p;
}

#define nth_weekday(week, day) (icalrecurrencetype_encode_day(day, week))

static char *parse_posix_rule(char *p,
                              struct icalrecurrencetype *recur, icaltimetype *t)
{
    int month = 0, monthday = 0, week = 0, day;

    /* Parse date */
    if (*p == 'J') {
        /* The Julian day n (1 <= n <= 365).
           Leap days shall not be counted. That is, in all years,
           including leap years, February 28 is day 59 and March 1 is day 60.
           It is impossible to refer explicitly to the occasional February 29.
        */
        day = strtol(++p, &p, 10);
    } else if (*p == 'M') {
        /* The d'th day (0 <= d <= 6)
           of week n of month m of the year (1 <= n <= 5, 1 <= m <= 12,
           where week 5 means "the last d day in month m"
           which may occur in either the fourth or the fifth week).
           Week 1 is the first week in which the d'th day occurs.
           Day zero is Sunday.
        */
        month = strtol(++p, &p, 10);
        week = strtol(++p, &p, 10);
        day = strtol(++p, &p, 10);
        if (week == 5) {
            week = -1;
        }
    } else {
        /* The zero-based Julian day (0 <= n <= 365).
           Leap days shall be counted, and it is possible to refer to February 29.

           Flag this by adding 1001 to the day.
        */
        day = strtol(++p, &p, 10) + 1001;
    }

    /* Parse time */
    *t = icaltime_null_time();
    t->hour = 2;  /* default is 02:00 */

    if (*p == '/') {
        t->hour = strtol(++p, &p, 10);
        if (*p == ':') t->minute = strtol(++p, &p, 10);
        if (*p == ':') t->second = strtol(++p, &p, 10);
    }

    /* Do adjustments for extended TZ strings */
    if (t->hour < 0 || t->hour > 23) {
        int days_adjust = t->hour / 24;

        t->hour %= 24;
        day += days_adjust;

        if (t->hour < 0) {
            t->hour += 24;
            day += 6;
        }
        if (month) {
            if (week == -1) {
                int days_in_month = icaltime_days_in_month(month, 1 /* non-leap */);

                monthday = days_in_month + days_adjust - 7;
            } else {
                monthday = 1 + (week - 1) * 7 + days_adjust;
            }
            week = 0;
        }
    }

    /* Create rule */
    icalrecurrencetype_clear(recur);
    recur->freq = ICAL_YEARLY_RECURRENCE;

    if (month) {
        recur->by_day[0] = nth_weekday(week, (day % 7) + 1);
        recur->by_month[0] = month;

        if (monthday) {
            unsigned i;
            for (i = 0; i < 7; i++) {
                recur->by_month_day[i] = monthday++;
            }
        }
    } else if (day > 1000) {
        recur->by_year_day[0] = day - 1000;
    } else {
        /* Convert day-of-non-leap-year into month/day */
        icaltimetype t = icaltime_from_day_of_year(day, 1 /* non-leap */);

        recur->by_month[0] = t.month;
        recur->by_month_day[0] = t.day;
    }

    return p;
}

struct zone_context {
    enum icalcomponent_kind kind;
    const char *name;
    long gmtoff_from;
    long gmtoff_to;

    icaltimetype time;
    icaltimetype prev_time;

    icalcomponent *rdate_comp;
    icalcomponent *rrule_comp;
    icalproperty *rrule_prop;
    short num_monthdays;
    struct icalrecurrencetype recur;
    struct icalrecurrencetype final_recur;
};

static void terminate_rrule(struct zone_context *zone)
{
    if (icaltime_compare(zone->time, zone->prev_time)) {
        // Multiple instances
        // Set UNTIL of the component's recurrence
        zone->recur.until = zone->time;
        icaltime_adjust(&zone->recur.until, 0, 0, 0, -zone->gmtoff_from);
        zone->recur.until.zone = icaltimezone_get_utc_timezone();

        // Remove BYMONTHDAY if BYDAY week != 0
        if (icalrecurrencetype_day_position(zone->recur.by_day[0])) {
            zone->recur.by_month_day[0] = ICAL_RECURRENCE_ARRAY_MAX;
        }

        icalproperty_set_rrule(zone->rrule_prop, zone->recur);

        zone->rdate_comp = zone->rrule_comp = NULL;
    } else {
        // Remove the RRULE from the component
        icalcomponent_remove_property(zone->rrule_comp, zone->rrule_prop);
        icalproperty_free(zone->rrule_prop);
    }
}

icalcomponent *icaltzutil_fetch_timezone(const char *location)
{
    tzinfo header;
    size_t i, num_trans, num_chars, num_leaps, num_isstd, num_isgmt;
    size_t num_types = 0;
    size_t size;
    int trans_size = 4;

    const char *zonedir;
    FILE *f = NULL;
    char *full_path = NULL;
    icaltime_t *transitions = NULL;
    char *r_trans = NULL, *temp;
    int *trans_idx = NULL;
    ttinfo *types = NULL;
    char *znames = NULL;
    leap *leaps = NULL;
    char *tzid = NULL;

    char footer[100], *tzstr = NULL;

    int idx, prev_idx;
    icalcomponent *tz_comp = NULL;
    icalproperty *icalprop;
    icaltimetype icaltime;

    struct zone_context standard =
        { ICAL_XSTANDARD_COMPONENT, NULL, LONG_MIN, LONG_MIN,
          ICALTIMETYPE_INITIALIZER, ICALTIMETYPE_INITIALIZER,
          NULL, NULL, NULL, 0,
          ICALRECURRENCETYPE_INITIALIZER, ICALRECURRENCETYPE_INITIALIZER
        };
    struct zone_context daylight =
        { ICAL_XDAYLIGHT_COMPONENT, NULL, LONG_MIN, LONG_MIN,
          ICALTIMETYPE_INITIALIZER, ICALTIMETYPE_INITIALIZER,
          NULL, NULL, NULL, 0,
          ICALRECURRENCETYPE_INITIALIZER, ICALRECURRENCETYPE_INITIALIZER
        };
    struct zone_context *zone;

    if (icaltimezone_get_builtin_tzdata()) {
        goto error;
    }

    zonedir = icaltzutil_get_zone_directory();
    if (!zonedir) {
        icalerror_set_errno(ICAL_FILE_ERROR);
        goto error;
    }

    size = strlen(zonedir) + strlen(location) + 2;
    full_path = (char *)icalmemory_new_buffer(size);
    if (full_path == NULL) {
        icalerror_set_errno(ICAL_NEWFAILED_ERROR);
        goto error;
    }
    snprintf(full_path, size, "%s/%s", zonedir, location);
    if ((f = fopen(full_path, "rb")) == 0) {
        icalerror_set_errno(ICAL_FILE_ERROR);
        goto error;
    }

    /* read version 1 header */
    EFREAD(&header, 44, 1, f);
    if (memcmp(header.magic, "TZif", 4)) {
        icalerror_set_errno(ICAL_MALFORMEDDATA_ERROR);
        goto error;
    }
    switch (header.version) {
    case 0:
        break;
    case '2':
    case '3':
        if (sizeof(icaltime_t) == 8) {
            trans_size = 8;
        }
        break;
    default:
        icalerror_set_errno(ICAL_MALFORMEDDATA_ERROR);
        goto error;
    }

    num_isgmt = (size_t)decode(header.ttisgmtcnt);
    num_leaps = (size_t)decode(header.leapcnt);
    num_chars = (size_t)decode(header.charcnt);
    num_trans = (size_t)decode(header.timecnt);
    num_isstd = (size_t)decode(header.ttisstdcnt);
    num_types = (size_t)decode(header.typecnt);

    if (trans_size == 8) {
        size_t skip = num_trans * 5 + num_types * 6 +
            num_chars + num_leaps * 8 + num_isstd + num_isgmt;

        /* skip version 1 data block */
        if (fseek(f, (long)skip, SEEK_CUR) != 0) {
            icalerror_set_errno(ICAL_FILE_ERROR);
            goto error;
        }

        /* read version 2+ header */
        EFREAD(&header, 44, 1, f);
        if (memcmp(header.magic, "TZif", 4)) {
            icalerror_set_errno(ICAL_MALFORMEDDATA_ERROR);
            goto error;
        }

        num_isgmt = (size_t)decode(header.ttisgmtcnt);
        num_leaps = (size_t)decode(header.leapcnt);
        num_chars = (size_t)decode(header.charcnt);
        num_trans = (size_t)decode(header.timecnt);
        num_isstd = (size_t)decode(header.ttisstdcnt);
        num_types = (size_t)decode(header.typecnt);
    }

    /* read data block */
    transitions = icalmemory_new_buffer((num_trans+1) * sizeof(icaltime_t));  // +1 for TZ string
    if (transitions == NULL) {
        icalerror_set_errno(ICAL_NEWFAILED_ERROR);
        goto error;
    }
    r_trans = icalmemory_new_buffer(num_trans * (size_t)trans_size);
    if (r_trans == NULL) {
        icalerror_set_errno(ICAL_NEWFAILED_ERROR);
        goto error;
    }
    trans_idx = icalmemory_new_buffer((num_trans+1) * sizeof(int));  // +1 for TZ string
    if (trans_idx == NULL) {
        icalerror_set_errno(ICAL_NEWFAILED_ERROR);
        goto error;
    }
    if (num_trans == 0) {
        // Add one transition using time type 0 at 19011213T204552Z
        transitions[0] = (icaltime_t)INT_MIN;
        trans_idx[0] = 0;
        num_trans = 1;
    } else {
        EFREAD(r_trans, (size_t)trans_size, num_trans, f);
        temp = r_trans;
        for (i = 0; i < num_trans; i++) {
            trans_idx[i] = fgetc(f);
            if (trans_size == 8) {
                transitions[i] = (icaltime_t) decode64(r_trans);
            } else {
                transitions[i] = (icaltime_t) decode(r_trans);
            }
            r_trans += trans_size;
        }
        r_trans = temp;
    }

    types = icalmemory_new_buffer((num_types+2) * sizeof(ttinfo));  // +2 for TZ string
    if (types == NULL) {
        icalerror_set_errno(ICAL_NEWFAILED_ERROR);
        goto error;
    }
    for (i = 0; i < num_types; i++) {
        unsigned char a[4];
        int c;

        EFREAD(a, 4, 1, f);
        c = fgetc(f);
        types[i].isdst = (unsigned char)c;
        if ((c = fgetc(f)) < 0) {
            break;
        }
        types[i].abbr = (unsigned int)c;
        types[i].gmtoff = decode(a);
    }

    znames = (char *)icalmemory_new_buffer(num_chars);
    if (znames == NULL) {
        icalerror_set_errno(ICAL_NEWFAILED_ERROR);
        goto error;
    }
    EFREAD(znames, num_chars, 1, f);

    /* We got all the information which we need */

    leaps = icalmemory_new_buffer(num_leaps * sizeof(leap));
    if (leaps == NULL) {
        icalerror_set_errno(ICAL_NEWFAILED_ERROR);
        goto error;
    }
    for (i = 0; i < num_leaps; i++) {
        char c[8];

        EFREAD(c, (size_t)trans_size, 1, f);
        if (trans_size == 8) {
            leaps[i].transition = (icaltime_t)decode64(c);
        } else {
            leaps[i].transition = (icaltime_t)decode(c);
        }

        EFREAD(c, 4, 1, f);
        leaps[i].change = decode(c);
    }

    for (i = 0; i < num_isstd; ++i) {
        int c = getc(f);
        types[i].isstd = c != 0;
    }

    while (i < num_types) {
        types[i++].isstd = 0;
    }

    for (i = 0; i < num_isgmt; ++i) {
        int c = getc(f);

        types[i].isgmt = c != 0;
    }

    while (i < num_types) {
        types[i++].isgmt = 0;
    }

    for (i = 0; i < num_types; i++) {
        /* coverity[tainted_data] */
        types[i].zname = zname_from_stridx(znames, types[i].abbr);
    }

    /* Read the footer */
    if (trans_size == 8 &&
        (footer[0] = (char)fgetc(f)) == '\n' &&
        fgets(footer+1, (int)sizeof(footer)-1, f) &&
        footer[strlen(footer)-1] == '\n') {
        tzstr = footer+1;
    }
    if (tzstr) {
        /* Parse the TZ string:
           stdoffset[dst[offset][,start[/time],end[/time]]]
        */
        ttinfo *std_type = &types[num_types++];
        ttinfo *dst_type = &types[num_types++];
        char *p = tzstr;

        /* Parse standard zone */
        p = parse_posix_zone(p, std_type);
        if (*p == '\n') {
            /* No DST, so ignore the TZ string */
            tzstr = NULL;
        } else {
            /* Parse DST zone */
            dst_type->isdst = 1;
            dst_type->gmtoff = std_type->gmtoff + 3600;  /* default is +1hr */
            p = parse_posix_zone(p, dst_type);

            if (*p != ',') {
                /* No rule, so ignore the TZ string */
                tzstr = NULL;
            } else {
                struct icaltimetype std_trans, dst_trans;

                /* Parse std->dst rule */
                p = parse_posix_rule(++p, /* skip ',' */
                                     &daylight.final_recur, &dst_trans);

                /* Parse dst->std rule */
                p = parse_posix_rule(++p, /* skip ',' */
                                     &standard.final_recur, &std_trans);

                if (*p != '\n') {
                    /* Trailing junk, so ignore the TZ string */
                    tzstr = NULL;
                } else {
                    struct icaltimetype last_trans =
                        icaltime_from_timet_with_zone(transitions[num_trans-1],
                                                      0, NULL);
                    icalrecur_iterator *iter;

                    if (types[trans_idx[num_trans-1]].isdst) {
                        /* Add next dst->std transition */
                        std_trans.year  = last_trans.year;
                        std_trans.month = last_trans.month;
                        std_trans.day   = last_trans.day;
                        iter = icalrecur_iterator_new(standard.final_recur,
                                                      std_trans);
                        std_trans = icalrecur_iterator_next(iter);
                        icaltime_adjust(&std_trans, 0, 0, 0, -dst_type->gmtoff);
                        transitions[num_trans] = icaltime_as_timet(std_trans);
                        trans_idx[num_trans++] = (int) num_types-2;
                        icalrecur_iterator_free(iter);
                    } else {
                        /* Add next std->dst transition */
                        dst_trans.year  = last_trans.year;
                        dst_trans.month = last_trans.month;
                        dst_trans.day   = last_trans.day;
                        iter = icalrecur_iterator_new(daylight.final_recur,
                                                      dst_trans);
                        dst_trans = icalrecur_iterator_next(iter);
                        icaltime_adjust(&dst_trans, 0, 0, 0, -std_type->gmtoff);
                        transitions[num_trans] = icaltime_as_timet(dst_trans);
                        trans_idx[num_trans++] = (int) num_types-1;
                        icalrecur_iterator_free(iter);
                    }
                }
            }
        }
    }

    /* Build the VTIMEZONE now */

    tz_comp = icalcomponent_new(ICAL_VTIMEZONE_COMPONENT);

    /* Add tzid property */
    size = strlen(icaltimezone_tzid_prefix()) + strlen(location) + 1;
    tzid = (char *)icalmemory_new_buffer(size);
    if (tzid == NULL) {
        icalerror_set_errno(ICAL_NEWFAILED_ERROR);
        goto error;
    }
    snprintf(tzid, size, "%s%s", icaltimezone_tzid_prefix(), location);
    icalprop = icalproperty_new_tzid(tzid);
    icalcomponent_add_property(tz_comp, icalprop);

    icalprop = icalproperty_new_x(location);
    icalproperty_set_x_name(icalprop, "X-LIC-LOCATION");
    icalcomponent_add_property(tz_comp, icalprop);

    idx = 0;  // time type 0 is always time prior to first transition

    for (i = 0; i < num_trans; i++) {
        int by_day = 0;
<<<<<<< HEAD
        icaltime_t start;
        enum icalrecurrencetype_weekday dow;
=======
        time_t start;
        enum icalrecurrencetype_weekday dow = ICAL_NO_WEEKDAY;
>>>>>>> d67034b3

        prev_idx = idx;
        idx = trans_idx[i];
        start = transitions[i] + types[prev_idx].gmtoff;
        icaltime = icaltime_from_timet_with_zone(start, 0, NULL);

        if (types[idx].isdst) {
            zone = &daylight;
        } else {
            zone = &standard;
        }

        // The last two transition times are DTSTART for the TZ string RRULEs
        if (tzstr && (i >= num_trans - 2)) {
            terminate_rrule(zone);
            zone->rrule_comp = NULL;
        } else {
            dow = icaltime_day_of_week(icaltime);
            by_day = nth_weekday(calculate_pos(icaltime), dow);
        }

        if (zone->rrule_comp) {
            int terminate = 0;
            int rdate = 0;

            // Check if the zone name or either of the offsets have changed
            if (types[prev_idx].gmtoff != zone->gmtoff_from ||
                types[idx].gmtoff      != zone->gmtoff_to   ||
                (types[idx].zname != NULL &&
                 strcmp(types[idx].zname, zone->name))) {

                zone->rdate_comp = NULL;
                terminate = 1;
            }
            // Check if most of the recurrence pattern is the same
            else if (icaltime.year   == zone->time.year + 1 &&
                     icaltime.month  == zone->time.month    &&
                     icaltime.hour   == zone->time.hour     &&
                     icaltime.minute == zone->time.minute   &&
                     icaltime.second == zone->time.second) {

                if (by_day == zone->recur.by_day[0]) {
                    // Same nth weekday of the month - continue
                } else if (dow == icalrecurrencetype_day_day_of_week(zone->recur.by_day[0])) {
                    // Same weekday in the month
                    if (icaltime.day >= zone->recur.by_month_day[0] + 7 ||
                        icaltime.day + 7 <= zone->recur.by_month_day[zone->num_monthdays-1]) {
                        // Don't allow two month days with the same weekday -
                        // possible RDATE
                        rdate = terminate = 1;
                    } else {
                        // Insert day of month into the array
                        int j;
                        for (j = 0; j < zone->num_monthdays; j++) {
                            if (icaltime.day <= zone->recur.by_month_day[j]) {
                                break;
                            }
                        }
                        if (icaltime.day < zone->recur.by_month_day[j]) {
                            memmove(&zone->recur.by_month_day[j+1],
                                    &zone->recur.by_month_day[j],
                                    (zone->num_monthdays - j) *
                                    sizeof(zone->recur.by_month_day[0]));
                            zone->recur.by_month_day[j] = icaltime.day;
                            zone->num_monthdays++;
                        }

                        // Remove week number from BYDAY
                        zone->recur.by_day[0] = nth_weekday(0, dow);
                    }
                } else if (icaltime.day == zone->recur.by_month_day[0]) {
                    // Same day of the month - remove BYDAY
                    zone->recur.by_day[0] = ICAL_RECURRENCE_ARRAY_MAX;
                } else {
                    // Different BYDAY and BYMONTHDAY - possible RDATE
                    rdate = terminate = 1;
                }
            } else {
                // Different recurrence pattern entirely - possible RDATE
                rdate = terminate = 1;
            }

            if (terminate) {
                // Terminate the current RRULE
                terminate_rrule(zone);

                if (rdate) {
                    if (zone->rdate_comp) {
                        // Add an RDATE to the previous component
                        // Remove the current RRULE component
                        struct icaldatetimeperiodtype dtp =
                            { zone->time,
                              ICALPERIODTYPE_INITIALIZER
                            };

                        icalprop = icalproperty_new_rdate(dtp);
                        icalcomponent_add_property(zone->rdate_comp, icalprop);

                        icalcomponent_remove_component(tz_comp, zone->rrule_comp);
                        icalcomponent_free(zone->rrule_comp);
                    } else {
                        zone->rdate_comp = zone->rrule_comp;
                    }
                }
                zone->rrule_comp = NULL;
            }
        }

        zone->prev_time = zone->time;
        zone->time = icaltime;
        zone->gmtoff_from = types[prev_idx].gmtoff;
        zone->gmtoff_to = types[idx].gmtoff;

        if (!zone->rrule_comp) {
            zone->name = types[idx].zname;
            zone->prev_time = icaltime;

            // Create a recurrence rule for the current set of changes
            icalrecurrencetype_clear(&zone->recur);
            zone->recur.freq = ICAL_YEARLY_RECURRENCE;
            zone->recur.by_day[0] = by_day;
            zone->recur.by_month[0] = icaltime.month;
            zone->recur.by_month_day[0] = icaltime.day;
            zone->num_monthdays = 1;
            zone->rrule_prop = icalproperty_new_rrule(zone->recur);

            zone->rrule_comp =
                icalcomponent_vanew(zone->kind,
                                    icalproperty_new_tzname(zone->name),
                                    icalproperty_new_tzoffsetfrom(zone->gmtoff_from),
                                    icalproperty_new_tzoffsetto(zone->gmtoff_to),
                                    icalproperty_new_dtstart(zone->time),
                                    zone->rrule_prop,
                                    (void *)0);
            icalcomponent_add_component(tz_comp, zone->rrule_comp);
        }
    }

    if (tzstr) {
        // Replace the last recurrence rules with those from the TZ string
        icalproperty_set_rrule(standard.rrule_prop, standard.final_recur);
        icalproperty_set_rrule(daylight.rrule_prop, daylight.final_recur);
    } else {
        // Terminate the last recurrence rules
        if (standard.rrule_comp) {
            terminate_rrule(&standard);
        }
        if (daylight.rrule_comp) {
            terminate_rrule(&daylight);
        }
    }

  error:
    if (f)
        fclose(f);

    if (full_path)
        icalmemory_free_buffer(full_path);

    if (transitions)
        icalmemory_free_buffer(transitions);

    if (r_trans)
        icalmemory_free_buffer(r_trans);

    if (trans_idx)
        icalmemory_free_buffer(trans_idx);

    if (types) {
        for (i = 0; i < num_types; i++) {
            if (types[i].zname) {
                icalmemory_free_buffer(types[i].zname);
            }
        }
        icalmemory_free_buffer(types);
    }

    if (znames)
        icalmemory_free_buffer(znames);

    if (leaps)
        icalmemory_free_buffer(leaps);

    if (tzid)
        icalmemory_free_buffer(tzid);

    return tz_comp;
}<|MERGE_RESOLUTION|>--- conflicted
+++ resolved
@@ -748,13 +748,8 @@
 
     for (i = 0; i < num_trans; i++) {
         int by_day = 0;
-<<<<<<< HEAD
         icaltime_t start;
-        enum icalrecurrencetype_weekday dow;
-=======
-        time_t start;
         enum icalrecurrencetype_weekday dow = ICAL_NO_WEEKDAY;
->>>>>>> d67034b3
 
         prev_idx = idx;
         idx = trans_idx[i];
