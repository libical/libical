--- conflicted
+++ resolved
@@ -258,7 +258,6 @@
 }
 
 static char *parse_posix_zone(char *p, ttinfo *type)
-<<<<<<< HEAD
 {
     size_t size;
 
@@ -300,49 +299,6 @@
 static char *parse_posix_rule(char *p,
                               struct icalrecurrencetype *recur, icaltimetype *t)
 {
-=======
-{
-    size_t size;
-
-    /* Zone name */
-    if (*p == '<') {
-        /* Alphanumeric, '-', or '+' */
-        size = strcspn(++p, ">");
-    } else {
-        /* Alpha ONLY */
-        size = strcspn(p, "-+0123456789,\n");
-    }
-
-    type->zname = (char *) malloc(size + 1);
-    strncpy(type->zname, p, size);
-    type->zname[size] = '\0';
-    p += size;
-
-    if (*p == '>') {
-        p++;
-    }
-
-    if (*p == ',') {
-        return p;
-    }
-
-    /* Zone offset: hh[:mm[:ss]] */
-    type->gmtoff = strtol(p, &p, 10) * -3600;  /* sign of offset is reversed */
-    if (*p == ':') {
-        type->gmtoff += strtol(++p, &p, 10) * 60;
-    }
-    if (*p == ':') {
-        type->gmtoff += strtol(++p, &p, 10);
-    }
-    return p;
-}
-
-#define nth_weekday(week, day) ((day + (8 * abs(week))) * ((week < 0) ? -1 : 1))
-
-static char *parse_posix_rule(char *p,
-                              struct icalrecurrencetype *recur, icaltimetype *t)
-{
->>>>>>> dd2f75f3
     int month = 0, monthday = 0, week = 0, day;
 
     /* Parse date */
@@ -364,13 +320,9 @@
         month = strtol(++p, &p, 10);
         week = strtol(++p, &p, 10);
         day = strtol(++p, &p, 10);
-<<<<<<< HEAD
-        if (week == 5) week = -1;
-=======
         if (week == 5) {
             week = -1;
         }
->>>>>>> dd2f75f3
     } else {
         /* The zero-based Julian day (0 <= n <= 365).
            Leap days shall be counted, and it is possible to refer to February 29.
@@ -389,7 +341,6 @@
         if (*p == ':') t->minute = strtol(++p, &p, 10);
         if (*p == ':') t->second = strtol(++p, &p, 10);
     }
-<<<<<<< HEAD
 
     /* Do adjustments for extended TZ strings */
     if (t->hour < 0 || t->hour > 23) {
@@ -474,92 +425,6 @@
 
         icalproperty_set_rrule(zone->rrule_prop, zone->recur);
 
-=======
-
-    /* Do adjustments for extended TZ strings */
-    if (t->hour < 0 || t->hour > 23) {
-        int days_adjust = t->hour / 24;
-
-        t->hour %= 24;
-        day += days_adjust;
-
-        if (t->hour < 0) {
-            t->hour += 24;
-            day += 6;
-        }
-        if (month) {
-            if (week == -1) {
-                int days_in_month = icaltime_days_in_month(month, 1 /* non-leap */);
-
-                monthday = days_in_month + days_adjust - 7;
-            } else {
-                monthday = 1 + (week - 1) * 7 + days_adjust;
-            }
-            week = 0;
-        }
-    }
-
-    /* Create rule */
-    icalrecurrencetype_clear(recur);
-    recur->freq = ICAL_YEARLY_RECURRENCE;
-
-    if (month) {
-        recur->by_day[0] = nth_weekday(week, (day % 7) + 1);
-        recur->by_month[0] = month;
-
-        if (monthday) {
-            unsigned i;
-            for (i = 0; i < 7; i++) {
-                recur->by_month_day[i] = monthday++;
-            }
-        }
-    } else if (day > 1000) {
-        recur->by_year_day[0] = day - 1000;
-    } else {
-        /* Convert day-of-non-leap-year into month/day */
-        icaltimetype t = icaltime_from_day_of_year(day, 1 /* non-leap */);
-
-        recur->by_month[0] = t.month;
-        recur->by_month_day[0] = t.day;
-    }
-
-    return p;
-}
-
-struct zone_context {
-    enum icalcomponent_kind kind;
-    const char *name;
-    long gmtoff_from;
-    long gmtoff_to;
-
-    icaltimetype time;
-    icaltimetype prev_time;
-
-    icalcomponent *rdate_comp;
-    icalcomponent *rrule_comp;
-    icalproperty *rrule_prop;
-    short num_monthdays;
-    struct icalrecurrencetype recur;
-    struct icalrecurrencetype final_recur;
-};
-
-static void terminate_rrule(struct zone_context *zone)
-{
-    if (icaltime_compare(zone->time, zone->prev_time)) {
-        // Multiple instances
-        // Set UNTIL of the component's recurrence
-        zone->recur.until = zone->time;
-        icaltime_adjust(&zone->recur.until, 0, 0, 0, -zone->gmtoff_from);
-        zone->recur.until.zone = icaltimezone_get_utc_timezone();
-
-        // Remove BYMONTHDAY if BYDAY week != 0
-        if (icalrecurrencetype_day_position(zone->recur.by_day[0])) {
-            zone->recur.by_month_day[0] = ICAL_RECURRENCE_ARRAY_MAX;
-        }
-
-        icalproperty_set_rrule(zone->rrule_prop, zone->recur);
-
->>>>>>> dd2f75f3
         zone->rdate_comp = zone->rrule_comp = NULL;
     } else {
         // Remove the RRULE from the component
