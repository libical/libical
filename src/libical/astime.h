--- conflicted
+++ resolved
@@ -88,7 +88,6 @@
 
 /*      Functions in caldate.c  */
 
-<<<<<<< HEAD
 /** converts julian date to year,mo,da
  *  @deprecated use caldat_int() instead
  */
@@ -111,17 +110,10 @@
 
 /*      Functions in caldate.c  */
 
-/** converts julian date to year,mo,da */
+/** @brief Converts julian date to year,mo,da. */
 void caldat_int(UTinstantIntPtr);
-
-/** returns julian day from year,mo,da */
-void juldat_int(UTinstantIntPtr);
-=======
-/** @brief Converts Julian date to year,mo,da. */
-LIBICAL_ICAL_EXPORT long caldat(UTinstantPtr);
 
 /** @brief Returns Julian day from year,mo,da. */
 LIBICAL_ICAL_EXPORT double juldat(UTinstantPtr);
->>>>>>> 4debd0ca
 
 #endif