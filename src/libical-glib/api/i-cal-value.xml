<!--
  Copyright (C) 2015 William Yu <williamyu@gnome.org>

  This library is free software: you can redistribute it and/or modify it
  under the terms of version 2.1. of the GNU Lesser General Public License
  as published by the Free Software Foundation.

  This library is distributed in the hope that it will be useful, but
  WITHOUT ANY WARRANTY; without even the implied warranty of MERCHANTABILITY
  or FITNESS FOR A PARTICULAR PURPOSE. See the GNU Lesser General Public License
  for more details.

  You should have received a copy of the GNU Lesser General Public License
  along with this library. If not, see <http://www.gnu.org/licenses/>.
-->
<structure namespace="ICal" name="Value" native="icalvalue" destroy_func="icalvalue_free" includes="string.h">
    <method name="i_cal_value_new" corresponds="icalvalue_new" kind="constructor" since="1.0">
        <parameter type="ICalValueKind" name="kind" comment="A #ICalValueKind"/>
        <returns type="ICalValue *" annotation="transfer full" comment="The newly created #ICalValue."/>
        <comment xml:space="preserve">Create a new #ICalValue with specific kind.</comment>
    </method>
<<<<<<< HEAD
    <method name="i_cal_value_new_clone" corresponds="icalvalue_clone" kind="clone" since="1.0">
        <parameter type="const ICalValue *" name="value" comment="The #ICalValue to be cloned."/>
        <returns type="ICalValue *" annotation="transfer full" comment="The newly created #ICalValue with the same property as @value."/>
        <comment xml:space="preserve">Deprecated function to clone a #ICalValue. Use i_cal_value_clone instead.</comment>
    </method>
    <method name="i_cal_value_clone" corresponds="icalvalue_clone" kind="clone" since="3.1">
=======
    <method name="i_cal_value_clone" corresponds="icalvalue_new_clone" kind="clone" since="1.0">
>>>>>>> 9a08148f
        <parameter type="const ICalValue *" name="value" comment="The #ICalValue to be cloned."/>
        <returns type="ICalValue *" annotation="transfer full" comment="The newly created #ICalValue with the same property as @value."/>
        <comment xml:space="preserve">Deeply clone a #ICalValue.</comment>
    </method>
    <method name="i_cal_value_new_from_string" corresponds="icalvalue_new_from_string" kind="constructor" since="1.0">
        <parameter type="ICalValueKind" name="kind" comment="A #ICalValueKind"/>
        <parameter type="const gchar *" name="str" comment="A string."/>
        <returns type="ICalValue *" annotation="transfer full" comment="The newly created #ICalValue based on the @kind and @str."/>
        <comment xml:space="preserve">Create a new #ICalValue based on the #ICalValueKind and a string.</comment>
    </method>
    <method name="i_cal_value_free" corresponds="icalvalue_free" annotation="skip" kind="destructor" since="1.0">
        <parameter type="ICalValue *" name="value" comment="The #ICalValue to be freed."/>
        <comment xml:space="preserve">Free a #ICalValue.</comment>
    </method>
    <method name="i_cal_value_is_valid" corresponds="icalvalue_is_valid" since="1.0">
        <parameter type="const ICalValue *" name="value" comment="The #ICalValue to be checked."/>
        <returns type="gboolean" comment="1 if valid, 0 if not."/>
        <comment xml:space="preserve">Check if #ICalValue is valid.</comment>
    </method>
    <method name="i_cal_value_as_ical_string" corresponds="icalvalue_as_ical_string_r" since="1.0">
        <parameter type="const ICalValue *" name="value" comment="A #ICalValue."/>
        <returns type="gchar *" annotation="transfer full" comment="The string representation."/>
        <comment xml:space="preserve">Convert the #ICalValue to a string.</comment>
    </method>
    <method name="i_cal_value_isa" corresponds="icalvalue_isa" since="1.0">
        <parameter type="const ICalValue *" name="value" comment="A #ICalValue."/>
        <returns type="ICalValueKind" comment="The kind of @value."/>
        <comment xml:space="preserve">Get the kind of #ICalValue.</comment>
    </method>
    <method name="i_cal_value_isa_value" corresponds="icalvalue_isa_value" since="1.0">
        <parameter type="ICalValue *" name="value" comment="A #ICalValue"/>
        <returns type="gint" comment="1 if yes, 0 if not."/>
        <comment xml:space="preserve">Check whether the native part of #ICalValue is an icalvalue</comment>
    </method>
    <method name="i_cal_value_compare" corresponds="icalvalue_compare" since="1.0">
        <parameter type="const ICalValue *" name="a" comment="A #ICalValue."/>
        <parameter type="const ICalValue *" name="b" comment="A #ICalValue."/>
        <returns type="ICalParameterXliccomparetype" comment="The compare result."/>
        <comment xml:space="preserve">Compare two #ICalValue.</comment>
    </method>
    <method name="i_cal_value_kind_from_string" corresponds="icalvalue_string_to_kind" since="1.0">
        <parameter type="const gchar *" name="str" comment="A string."/>
        <returns type="ICalValueKind" comment="A #ICalValueKind."/>
        <comment xml:space="preserve">Convert a string to #ICalValueKind.</comment>
    </method>
    <method name="i_cal_value_kind_to_string" corresponds="icalvalue_kind_to_string" since="1.0">
        <parameter type="const ICalValueKind" name="kind" comment="A #ICalValueKind."/>
        <returns type="const gchar *" comment="The string representation of #ICalValueKind."/>
        <comment xml:space="preserve">Convert the #ICalValueKind to a string.</comment>
    </method>
    <method name="i_cal_value_kind_is_valid" corresponds="icalvalue_kind_is_valid" since="1.0">
        <parameter type="const ICalValueKind" name="kind" comment="The #ICalValueKind to be checked."/>
        <returns type="gboolean" comment="1 if yes, 0 if not."/>
        <comment xml:space="preserve">Check whether the #ICalValueKind is valid.</comment>
    </method>
    <method name="i_cal_value_encode_ical_string" corresponds="CUSTOM" since="1.0">
        <parameter type="const gchar *" name="szText" comment="A string."/>
        <returns type="gchar *" annotation="allow-none, transfer full" comment="The encoded string. NULL if fail."/>
        <comment xml:space="preserve">Encode a character string in ical format, escape certain characters, etc.</comment>
        <custom>    gchar *szEncText;
    gchar *buffer = NULL;
    gsize bufSize;
    gint result;

    g_return_val_if_fail(szText != NULL, NULL);

    bufSize = 2 * strlen(szText);
    szEncText = g_new0(gchar, bufSize + 1);

    result = icalvalue_encode_ical_string(szText, szEncText, bufSize);
    if (result)
        buffer = g_strdup(szEncText);
    g_free(szEncText);

    return buffer;</custom>
    </method>
    <method name="i_cal_value_decode_ical_string" corresponds="CUSTOM" since="1.0">
        <parameter type="const gchar *" name="szText" comment="A string."/>
        <returns type="gchar *" annotation="allow-none, transfer full" comment="The decoded string. NULL if fail."/>
        <comment xml:space="preserve">Extract the original character string encoded by the above function</comment>
        <custom>    gchar *szDecText;
    gchar *buffer = NULL;
    gsize bufSize;
    gint result;

    g_return_val_if_fail (szText != NULL, NULL);

    bufSize = strlen(szText);
    szDecText = g_new0(gchar, bufSize + 1);

    result = icalvalue_decode_ical_string(szText, szDecText, bufSize);
    if (result)
        buffer = g_strdup(szDecText);
    g_free (szDecText);

    return buffer;</custom>
    </method>
</structure><|MERGE_RESOLUTION|>--- conflicted
+++ resolved
@@ -19,16 +19,7 @@
         <returns type="ICalValue *" annotation="transfer full" comment="The newly created #ICalValue."/>
         <comment xml:space="preserve">Create a new #ICalValue with specific kind.</comment>
     </method>
-<<<<<<< HEAD
-    <method name="i_cal_value_new_clone" corresponds="icalvalue_clone" kind="clone" since="1.0">
-        <parameter type="const ICalValue *" name="value" comment="The #ICalValue to be cloned."/>
-        <returns type="ICalValue *" annotation="transfer full" comment="The newly created #ICalValue with the same property as @value."/>
-        <comment xml:space="preserve">Deprecated function to clone a #ICalValue. Use i_cal_value_clone instead.</comment>
-    </method>
-    <method name="i_cal_value_clone" corresponds="icalvalue_clone" kind="clone" since="3.1">
-=======
-    <method name="i_cal_value_clone" corresponds="icalvalue_new_clone" kind="clone" since="1.0">
->>>>>>> 9a08148f
+    <method name="i_cal_value_clone" corresponds="icalvalue_clone" kind="clone" since="1.0">
         <parameter type="const ICalValue *" name="value" comment="The #ICalValue to be cloned."/>
         <returns type="ICalValue *" annotation="transfer full" comment="The newly created #ICalValue with the same property as @value."/>
         <comment xml:space="preserve">Deeply clone a #ICalValue.</comment>
