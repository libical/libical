--- conflicted
+++ resolved
@@ -19,13 +19,8 @@
         <returns type="ICalParameter *" annotation="transfer full" comment="The newly created #ICalParameter." />
         <comment xml:space="preserve">Creates a new #ICalParameter according to the kind type.</comment>
     </method>
-<<<<<<< HEAD
-    <method name="i_cal_parameter_clone" corresponds="icalparameter_clone" kind="clone" since="3.1">
-        <parameter type="const ICalParameter *" name="p" annotation="in" comment="The #ICalParameter to be cloned"/>
-=======
     <method name="i_cal_parameter_clone" corresponds="icalparameter_new_clone" kind="clone" since="1.0">
         <parameter type="ICalParameter *" name="p" annotation="in" comment="The #ICalParameter to be cloned"/>
->>>>>>> 4debd0ca
         <returns type="ICalParameter *" annotation="transfer full" comment="The newly created #ICalParameter with the same properties as the @p." />
         <comment xml:space="preserve">Deep clone a #ICalParameter.</comment>
     </method>
@@ -45,11 +40,7 @@
         <comment xml:space="preserve">Frees the native part of the ICalParameter.</comment>
     </method>
     <method name="i_cal_parameter_as_ical_string" corresponds="icalparameter_as_ical_string_r" kind="others" since="1.0">
-<<<<<<< HEAD
-        <parameter type="ICalParameter *" name="parameter" annotation="in" comment="The #ICalParameter to be converted."/>
-=======
         <parameter type="ICalParameter *" name="parameter" annotation="in" comment="The #ICalParameter to be converted"/>
->>>>>>> 4debd0ca
         <returns type="gchar *" annotation="transfer full" comment="The string representation of the @parameter." />
         <comment xml:space="preserve">Converts an #ICalParameter to the string representation.</comment>
     </method>
@@ -122,10 +113,6 @@
     <method name="i_cal_parameter_kind_is_valid" corresponds="icalparameter_kind_is_valid" since="3.0.5">
         <parameter type="const ICalParameterKind" name="kind" comment="The #ICalPropertyKind"/>
         <returns type="gboolean" comment="1 if valid, 0 if not."/>
-<<<<<<< HEAD
-        <comment xml:space="preserve">Check whether #ICalParameterKind is valid.</comment>
-=======
         <comment xml:space="preserve">Checks whether #ICalParameterKind is valid.</comment>
->>>>>>> 4debd0ca
     </method>
 </structure>