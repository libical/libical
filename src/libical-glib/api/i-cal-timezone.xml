<!--
  Copyright (C) 2015 William Yu <williamyu@gnome.org>

  This library is free software: you can redistribute it and/or modify it
  under the terms of version 2.1. of the GNU Lesser General Public License
  as published by the Free Software Foundation.

  This library is distributed in the hope that it will be useful, but
  WITHOUT ANY WARRANTY; without even the implied warranty of MERCHANTABILITY
  or FITNESS FOR A PARTICULAR PURPOSE. See the GNU Lesser General Public License
  for more details.

  You should have received a copy of the GNU Lesser General Public License
  along with this library. If not, see <https://www.gnu.org/licenses/>.
-->
<structure namespace="ICal" name="Timezone" native="icaltimezone" is_possible_global="true" destroy_func="i_cal_timezone_destroy">
    <method name="i_cal_timezone_new" corresponds="icaltimezone_new" kind="constructor" since="1.0">
        <returns type="ICalTimezone *" annotation="transfer full, allow-none" translator="i_cal_timezone_new_full" translator_argus="NULL, FALSE" comment="The newly created object of the type #ICalTimezone." />
        <comment xml:space="preserve">The constructor of the type #ICalTimezone.</comment>
    </method>
    <method name="i_cal_timezone_destroy" corresponds="CUSTOM" annotation="skip" kind="private" since="1.0">
        <parameter type="icaltimezone *" name="zone" comment="The #ICalTimezone to be freed"/>
        <comment xml:space="preserve">The destructor of the type #ICalTimezone to fully destroy the object by providing 1 as the second argument of i_cal_time_zone_free. The method is used as a default destructor for introspection.</comment>
        <custom>        icaltimezone_free (zone, 1);</custom>
    </method>
    <method name="i_cal_timezone_copy" corresponds="icaltimezone_copy" kind="clone" since="1.0">
<<<<<<< HEAD
        <parameter type="const ICalTimezone *" name="zone" comment="The #ICalTimezone needs to be cloned."/>
        <returns type="ICalTimezone *" annotation="transfer full" translator="i_cal_timezone_new_full" translator_argus="NULL, FALSE" comment="The newly created #ICalTimezone with the same values as @zone"/>
        <comment xml:space="preserve">The clone method for #ICalTimezone</comment>
=======
        <parameter type="const ICalTimezone *" name="zone" comment="The #ICalTimezone needs to be cloned"/>
        <returns type="ICalTimezone *" annotation="transfer full" translator="i_cal_timezone_new_full" translator_argus="NULL, FALSE" comment="The newly created #ICalTimezone with the same values as @zone"/>
        <comment xml:space="preserve">The clone method for #ICalTimezone.</comment>
>>>>>>> 4debd0ca
    </method>
    <method name="i_cal_timezone_free" corresponds="icaltimezone_free" annotation="skip" kind="destructor" since="1.0">
        <parameter type="ICalTimezone *" name="zone" comment="The #ICalTimezone to be freed"/>
        <parameter type="gint" name="free_struct" autofill="1" comment="Whether to free it or reset it. 1 to free and 0 to reset"/>
        <comment xml:space="preserve">The destructor of #ICalTimezone.</comment>
    </method>
    <method name="i_cal_timezone_set_tzid_prefix" corresponds="icaltimezone_set_tzid_prefix" kind="set" since="1.0">
        <parameter type="const gchar *" name="new_prefix" comment="The #ICalTimezone to be set"/>
        <comment xml:space="preserve">Sets the prefix to be used for tzid's generated from system tzdata. Must be globally unique (such as a domain name owned by the developer of the calling application), and begin and end with forward slashes. Do not change or de-allocate the string buffer after calling this.</comment>
    </method>
    <method name="i_cal_timezone_free_builtin_timezones" corresponds="icaltimezone_free_builtin_timezones" kind="others" since="1.0">
<<<<<<< HEAD
        <comment xml:space="preserve">Free any builtin timezone information</comment>
    </method>
    <method name="i_cal_timezone_get_builtin_timezone" corresponds="icaltimezone_get_builtin_timezone" kind="get" since="1.0">
        <parameter type="const gchar *" name="location" annotation="nullable" comment="The location representing the timezone."/>
=======
        <comment xml:space="preserve">Frees any builtin timezone information.</comment>
    </method>
    <method name="i_cal_timezone_get_builtin_timezone" corresponds="icaltimezone_get_builtin_timezone" kind="get" since="1.0">
        <parameter type="const gchar *" name="location" annotation="nullable" comment="The location representing the timezone"/>
>>>>>>> 4debd0ca
        <returns type="ICalTimezone *" translator="i_cal_timezone_new_full" translator_argus="NULL, TRUE" annotation="transfer none, nullable" comment="The builtin #ICalTimezone with the name of @location"/>
        <comment xml:space="preserve">Returns a single builtin timezone, given its Olson city name.</comment>
    </method>
    <method name="i_cal_timezone_get_builtin_timezone_from_offset" corresponds="icaltimezone_get_builtin_timezone_from_offset" kind="get" since="1.0">
        <parameter type="gint" name="offset" comment="The offset used to get the #ICalTimezone"/>
        <parameter type="const gchar *" name="tzname" annotation="nullable" comment="The reference #ICalTimezone name"/>
        <returns type="ICalTimezone *" translator="i_cal_timezone_new_full" translator_argus="NULL, TRUE" annotation="transfer none"/>
        <comment xml:space="preserve">Returns a single builtin timezone, given its offset.</comment>
    </method>
    <method name="i_cal_timezone_get_builtin_timezone_from_tzid" corresponds="icaltimezone_get_builtin_timezone_from_tzid" kind="get" since="1.0">
        <parameter type="const gchar *" name="tzid" annotation="nullable" comment="The tzid name"/>
        <returns type="ICalTimezone *" translator="i_cal_timezone_new_full" translator_argus="NULL, TRUE" annotation="transfer none"/>
        <comment xml:space="preserve">Returns a single builtin timezone, given its TZID.</comment>
    </method>
    <method name="i_cal_timezone_get_builtin_timezones" corresponds="icaltimezone_get_builtin_timezones" kind="get" since="1.0">
        <returns type="ICalArray *" annotation="transfer none" translator_argus="NULL, TRUE" comment="An #ICalArray of the builtin #ICalTimezone objects."/>
        <comment xml:space="preserve">Returns a list of builtin timezones.</comment>
    </method>
    <method name="i_cal_timezone_get_utc_timezone" corresponds="icaltimezone_get_utc_timezone" kind="get" since="1.0">
        <returns type="ICalTimezone *" translator="i_cal_timezone_new_full" translator_argus="NULL, TRUE" annotation="transfer none" comment="The utc #ICalTimezone"/>
        <comment xml:space="preserve">Returns the UTC timezone.</comment>
    </method>
    <method name="i_cal_timezone_get_tzid" corresponds="icaltimezone_get_tzid" kind="get" since="1.0">
        <parameter type="const ICalTimezone *" name="zone" annotation="nullable" comment="The #ICalTimezone to be queried"/>
        <returns type="const gchar *" annotation="nullable" comment="The timezone id, or %NULL"/>
        <comment xml:space="preserve">Returns the TZID of a timezone, or %NULL, when none is set or when @zone is also %NULL.</comment>
    </method>
    <method name="i_cal_timezone_get_location" corresponds="icaltimezone_get_location" kind="get" since="1.0">
        <parameter type="const ICalTimezone *" name="zone" annotation="nullable" comment="The #ICalTimezone to be queried"/>
        <returns type="const gchar *" annotation="nullable" comment="The location of the #ICalTimezone, or %NULL"/>
        <comment xml:space="preserve">Returns the city name of a timezone, or %NULL, when none is set or when @zone is also %NULL.</comment>
    </method>
    <method name="i_cal_timezone_get_tznames" corresponds="icaltimezone_get_tznames" kind="get" since="1.0">
        <parameter type="const ICalTimezone *" name="zone" annotation="nullable" comment="The #ICalTimezone to be queried"/>
        <returns type="const gchar *" annotation="nullable" comment="The timezone name"/>
        <comment xml:space="preserve">Returns the TZNAME properties used in the latest STANDARD and DAYLIGHT components. If they are the same it will return just one, e.g. "LMT". If they are different it will format them like "EST/EDT". Note that this may also return NULL.</comment>
    </method>
    <method name="i_cal_timezone_get_latitude" corresponds="icaltimezone_get_latitude" kind="get" since="1.0">
        <parameter type="const ICalTimezone *" name="zone" annotation="nullable" comment="The #ICalTimezone to be queried"/>
        <returns type="gdouble" comment="The latitude of the #ICalTimezone"/>
        <comment xml:space="preserve">Returns the latitude of a builtin timezone.</comment>
    </method>
    <method name="i_cal_timezone_get_longitude" corresponds="icaltimezone_get_longitude" kind="get" since="1.0">
        <parameter type="const ICalTimezone *" name="zone" annotation="nullable" comment="The #ICalTimezone to be queried"/>
        <returns type="gdouble" comment="The longitude of the #ICalTimezone."/>
        <comment xml:space="preserve">Returns the longitude of a builtin timezone.</comment>
    </method>
    <method name="i_cal_timezone_get_component" corresponds="icaltimezone_get_component" kind="get" since="1.0">
        <parameter type="const ICalTimezone *" name="zone" annotation="nullable" comment="The #ICalTimezone to be queried"/>
<<<<<<< HEAD
        <returns type="ICalComponent *" annotation="transfer full" translator_argus="(GObject *)zone" comment="the VTIMEZONE component of the @zone."/>
=======
        <returns type="ICalComponent *" annotation="transfer full" translator_argus="(GObject *)zone" comment="The VTIMEZONE component of the @zone."/>
>>>>>>> 4debd0ca
        <comment xml:space="preserve">Returns the VTIMEZONE component of a timezone.</comment>
    </method>
    <method name="i_cal_timezone_set_component" corresponds="CUSTOM" kind="set" since="1.0">
        <parameter type="ICalTimezone *" name="zone" comment="The #ICalTimezone to be set"/>
        <parameter type="ICalComponent *" name="comp" comment="The VTIMEZONE component of an #ICalTimezone, initializing the tzid, location and tzname fields"/>
        <returns type="gint" comment="Whether the action is successful. 1 for success, 0 for failure."/>
        <comment xml:space="preserve">Sets the VTIMEZONE component of #ICalTimezone, initializing the tzid, location and tzname fields. It returns 1 on success or 0 on failure, i.e. no TZID was found.
<<<<<<< HEAD
 * 
=======
 *
>>>>>>> 4debd0ca
 * @note The @zone assumes ownership of the @comp, thus make sure you pass an unowned #ICalComponent.</comment>
	<custom xml:space="preserve">    g_return_val_if_fail(I_CAL_IS_TIMEZONE(zone), 0);
    g_return_val_if_fail(I_CAL_IS_COMPONENT(comp), 0);

    i_cal_object_set_owner(I_CAL_OBJECT(comp), G_OBJECT(zone));

    return icaltimezone_set_component ((icaltimezone *)i_cal_object_get_native (I_CAL_OBJECT (zone)), (icalcomponent *)i_cal_object_get_native (I_CAL_OBJECT (comp)));</custom>
    </method>
    <method name="i_cal_timezone_get_display_name" corresponds="icaltimezone_get_display_name" kind="get" since="1.0">
        <parameter type="const ICalTimezone *" name="zone" annotation="nullable" comment="The #ICalTimezone to be queried"/>
        <returns type="const gchar *" comment="The display name of @zone"/>
        <comment xml:space="preserve">Gets the display name of the @zone.</comment>
    </method>
    <method name="i_cal_time_convert_timezone" corresponds="icaltimezone_convert_time" kind="other" since="1.0">
        <parameter type="ICalTime *" name="tt" native_op="POINTER" comment="The time to be converted"/>
<<<<<<< HEAD
        <parameter type="ICalTimezone *" name="from_zone" annotation="nullable" comment="from timezone"/>
        <parameter type="ICalTimezone *" name="to_zone" annotation="nullable" comment="to timezone"/>
        <comment>Convert time from one timezone to another.</comment>
    </method>
    <method name="i_cal_timezone_get_utc_offset" corresponds="icaltimezone_get_utc_offset" kind="get" since="1.0">
        <parameter type="ICalTimezone *" name="zone" annotation="nullable" comment="The given #ICalTimezone."/>
        <parameter type="ICalTime *" name="tt" annotation="nullable" native_op="POINTER" comment="The local time."/>
        <parameter type="gint *" name="is_daylight" annotation="out, optional" comment="whether it is day light."/>
=======
        <parameter type="ICalTimezone *" name="from_zone" annotation="nullable" comment="From timezone"/>
        <parameter type="ICalTimezone *" name="to_zone" annotation="nullable" comment="To timezone"/>
        <comment>Convert time from one timezone to another.</comment>
    </method>
    <method name="i_cal_timezone_get_utc_offset" corresponds="icaltimezone_get_utc_offset" kind="get" since="1.0">
        <parameter type="ICalTimezone *" name="zone" annotation="nullable" comment="The given #ICalTimezone"/>
        <parameter type="ICalTime *" name="tt" annotation="nullable" native_op="POINTER" comment="The local time"/>
        <parameter type="gint *" name="is_daylight" annotation="out, optional" comment="Whether it is day light"/>
>>>>>>> 4debd0ca
        <returns type="gint" comment="UTC offset of the @zone"/>
        <comment>Calculates the UTC offset of a given local time in the given timezone.  It is the number of seconds to add to UTC to get local time.  The is_daylight flag is set to 1 if the time is in daylight-savings time.</comment>
    </method>
    <method name="i_cal_timezone_get_utc_offset_of_utc_time" corresponds="icaltimezone_get_utc_offset_of_utc_time" kind="get" since="1.0">
<<<<<<< HEAD
        <parameter type="ICalTimezone *" name="zone" annotation="nullable" comment="The given #ICalTimezone."/>
        <parameter type="ICalTime *" name="tt" native_op="POINTER" comment="The local time."/>
        <parameter type="gint *" name="is_daylight" annotation="out, optional" comment="whether it is day light, can be %NULL"/>
=======
        <parameter type="ICalTimezone *" name="zone" annotation="nullable" comment="The given #ICalTimezone"/>
        <parameter type="ICalTime *" name="tt" native_op="POINTER" comment="The local time"/>
        <parameter type="gint *" name="is_daylight" annotation="out, optional" comment="Whether it is day light, can be %NULL"/>
>>>>>>> 4debd0ca
        <returns type="gint" comment="UTC offset of the @zone"/>
        <comment>Calculates the UTC offset of a given UTC time in the given timezone.  It is the number of seconds to add to UTC to get local time.  The is_daylight flag is set to 1 if the time is in daylight-savings time.</comment>
    </method>
    <method name="i_cal_timezone_array_new" corresponds="CUSTOM" kind="other" since="1.0">
        <returns type="ICalArray *" annotation="transfer full" translator_argus="NULL, FALSE" comment="Create a new array."/>
<<<<<<< HEAD
        <comment xml:space="preserve">Create a new array of timezones.</comment>
=======
        <comment xml:space="preserve">Creates a new array of timezones.</comment>
>>>>>>> 4debd0ca
        <custom>    ICalArray *zones_array;

    zones_array = i_cal_array_new_full(icaltimezone_array_new (), NULL, FALSE);
    i_cal_object_set_native_destroy_func(I_CAL_OBJECT (zones_array), (GDestroyNotify) i_cal_timezone_array_destroy);
    return zones_array;</custom>
<<<<<<< HEAD
    </method>
    <method name="i_cal_timezone_array_destroy" corresponds="CUSTOM" annotation="skip" kind="private" since="1.0">
        <parameter type="icalarray *" name="zones_array" annotation="nullable" comment="The icalarray created by i_cal_timezone_array_new() to be freed"/>
        <comment xml:space="preserve">The destructor of the icalarray of icaltimezone elements to fully destroy the native object.</comment>
        <custom>        icaltimezone_array_free (zones_array);</custom>
    </method>
    <method name="i_cal_timezone_array_append_from_vtimezone" corresponds="CUSTOM" kind="other" since="1.0">
        <parameter type="ICalArray *" name="timezones" comment="The timezones to be populated"/>
        <parameter type="ICalComponent *" name="child" comment="The component to be appended to @timezones."/>
        <comment>Populate the array of timezones with a component.
 * 
=======
    </method>
    <method name="i_cal_timezone_array_destroy" corresponds="CUSTOM" annotation="skip" kind="private" since="1.0">
        <parameter type="icalarray *" name="zones_array" annotation="nullable" comment="The icalarray created by i_cal_timezone_array_new() to be freed"/>
        <comment xml:space="preserve">The destructor of the icalarray of icaltimezone elements to fully destroy the native object.</comment>
        <custom>        icaltimezone_array_free (zones_array);</custom>
    </method>
    <method name="i_cal_timezone_array_append_from_vtimezone" corresponds="CUSTOM" kind="other" since="1.0">
        <parameter type="ICalArray *" name="timezones" comment="The timezones to be populated"/>
        <parameter type="ICalComponent *" name="child" comment="The component to be appended to @timezones"/>
        <comment>Populate the array of timezones with a component.
 *
>>>>>>> 4debd0ca
 * @note The @timezones assumes ownership of the @child, thus make sure you pass an unowned #ICalComponent.</comment>
	<custom xml:space="preserve">    g_return_if_fail(I_CAL_IS_ARRAY(timezones));
    g_return_if_fail(I_CAL_IS_COMPONENT(child));

    i_cal_object_set_owner(I_CAL_OBJECT(child), G_OBJECT(timezones));

    icaltimezone_array_append_from_vtimezone ((icalarray *)i_cal_object_get_native (I_CAL_OBJECT (timezones)), (icalcomponent *)i_cal_object_get_native (I_CAL_OBJECT (child)));</custom>
    </method>
    <method name="i_cal_timezone_array_free" corresponds="icaltimezone_array_free" annotation="skip" kind="other" since="1.0">
<<<<<<< HEAD
        <parameter type="ICalArray *" name="timezones" native_op="STEAL" comment="Free an array."/>
        <comment xml:space="preserve">Free an array of timezones.</comment>
    </method>
    <method name="i_cal_time_timezone_expand_vtimezone" corresponds="icaltimezone_expand_vtimezone" kind="other" since="2.0">
        <parameter type="ICalComponent *" name="comp" comment="The #ICalComponent."/>
        <parameter type="gint" name="end_year" comment="The end year."/>
        <parameter type="ICalArray *" name="changes" comment="The changes to be applies."/>
        <comment xml:space="preserve">Apply a list of timezone changes on the array of components until the end year.</comment>
=======
        <parameter type="ICalArray *" name="timezones" native_op="STEAL" comment="Free an array"/>
        <comment xml:space="preserve">Frees an array of timezones.</comment>
    </method>
    <method name="i_cal_time_timezone_expand_vtimezone" corresponds="icaltimezone_expand_vtimezone" kind="other" since="2.0">
        <parameter type="ICalComponent *" name="comp" comment="The #ICalComponent"/>
        <parameter type="gint" name="end_year" comment="The end year"/>
        <parameter type="ICalArray *" name="changes" comment="The changes to be applies"/>
        <comment xml:space="preserve">Applies a list of timezone changes on the array of components until the end year.</comment>
>>>>>>> 4debd0ca
    </method>
    <method name="i_cal_timezone_get_location_from_vtimezone" corresponds="icaltimezone_get_location_from_vtimezone" kind="get" since="2.0">
        <parameter type="ICalComponent *" name="component" comment="The #ICalComponent to be queried"/>
        <returns type="gchar *" comment="The location of vtimezone."/>
        <comment xml:space="preserve">Gets the location of the vtimezone in component.</comment>
    </method>
    <method name="i_cal_timezone_get_tznames_from_vtimezone" corresponds="icaltimezone_get_tznames_from_vtimezone" kind="get" since="2.0">
        <parameter type="ICalComponent *" name="component" comment="The #ICalComponent to be queried"/>
        <returns type="gchar *" comment="The name of vtimezone."/>
        <comment xml:space="preserve">Gets the name of the vtimezone in component.</comment>
    </method>
    <method name="i_cal_timezone_set_zone_directory" corresponds="set_zone_directory" kind="others" since="1.0">
        <parameter type="const gchar *" name="path" comment="The path to look for the zonefiles"/>
        <comment xml:space="preserve">Sets the directory to look for the zonefiles.</comment>
    </method>
    <method name="i_cal_timezone_free_zone_directory" corresponds="free_zone_directory" kind="others" since="1.0">
<<<<<<< HEAD
        <comment xml:space="preserve">Free memory dedicated to the zonefile directory</comment>
    </method>
    <method name="i_cal_timezone_release_zone_tab" corresponds="icaltimezone_release_zone_tab" kind="others" since="1.0">
        <comment xml:space="preserve">Free memory dedicated to the zonefile directory</comment>
    </method>
    <method name="i_cal_timezone_set_builtin_tzdata" corresponds="icaltimezone_set_builtin_tzdata" kind="set" since="2.0">
        <parameter type="gboolean" name="set" comment="Whether to use builtin timezones files."/>
        <comment xml:space="preserve">Set whether to use builtin timezones files.</comment>
    </method>
    <method name="i_cal_timezone_get_builtin_tzdata" corresponds="icaltimezone_get_builtin_tzdata" kind="get" since="2.0">
        <returns type="gboolean" comment="Whether to use builtin timezones files."/>
        <comment xml:space="preserve">Get whether to use builtin timezones files.</comment>
=======
        <comment xml:space="preserve">Frees memory dedicated to the zonefile directory.</comment>
    </method>
    <method name="i_cal_timezone_release_zone_tab" corresponds="icaltimezone_release_zone_tab" kind="others" since="1.0">
        <comment xml:space="preserve">Frees memory dedicated to the zonefile directory.</comment>
    </method>
    <method name="i_cal_timezone_set_builtin_tzdata" corresponds="icaltimezone_set_builtin_tzdata" kind="set" since="2.0">
        <parameter type="gboolean" name="set" comment="Whether to use builtin timezones files"/>
        <comment xml:space="preserve">Sets whether to use builtin timezones files.</comment>
    </method>
    <method name="i_cal_timezone_get_builtin_tzdata" corresponds="icaltimezone_get_builtin_tzdata" kind="get" since="2.0">
        <returns type="gboolean" comment="Whether to use builtin timezones files."/>
        <comment xml:space="preserve">Gets whether to use builtin timezones files.</comment>
>>>>>>> 4debd0ca
    </method>
    <method name="i_cal_timezone_dump_changes" corresponds="icaltimezone_dump_changes" kind="other" since="1.0">
        <parameter type="ICalTimezone *" name="zone" comment="The timezone to be queried"/>
        <parameter type="gint" name="max_year" comment="Max year"/>
        <parameter type="FILE *" name="fp" comment="The file handle"/>
        <returns type="gint" comment="1 if success."/>
        <comment>Outputs a list of timezone changes for the given timezone to the given file, up to the maximum year given.</comment>
    </method>
    <method name="i_cal_timezone_array_element_at" corresponds="CUSTOM" kind="other" since="1.0">
        <parameter type="ICalArray *" name="timezones" comment="The array to be visited"/>
        <parameter type="guint" name="index" comment="The index"/>
        <returns type="ICalTimezone *" annotation="transfer full" translator_argus="timezones, FALSE" comment="The #ICalTimezone at the position @index in @timezones."/>
        <comment>Gets the #ICalTimezone at specified position in array.</comment>
        <custom>        return i_cal_timezone_new_full ((gpointer)i_cal_array_element_at (timezones, index), (GObject *)timezones, FALSE);</custom>
    </method>
</structure><|MERGE_RESOLUTION|>--- conflicted
+++ resolved
@@ -24,15 +24,9 @@
         <custom>        icaltimezone_free (zone, 1);</custom>
     </method>
     <method name="i_cal_timezone_copy" corresponds="icaltimezone_copy" kind="clone" since="1.0">
-<<<<<<< HEAD
-        <parameter type="const ICalTimezone *" name="zone" comment="The #ICalTimezone needs to be cloned."/>
-        <returns type="ICalTimezone *" annotation="transfer full" translator="i_cal_timezone_new_full" translator_argus="NULL, FALSE" comment="The newly created #ICalTimezone with the same values as @zone"/>
-        <comment xml:space="preserve">The clone method for #ICalTimezone</comment>
-=======
         <parameter type="const ICalTimezone *" name="zone" comment="The #ICalTimezone needs to be cloned"/>
         <returns type="ICalTimezone *" annotation="transfer full" translator="i_cal_timezone_new_full" translator_argus="NULL, FALSE" comment="The newly created #ICalTimezone with the same values as @zone"/>
         <comment xml:space="preserve">The clone method for #ICalTimezone.</comment>
->>>>>>> 4debd0ca
     </method>
     <method name="i_cal_timezone_free" corresponds="icaltimezone_free" annotation="skip" kind="destructor" since="1.0">
         <parameter type="ICalTimezone *" name="zone" comment="The #ICalTimezone to be freed"/>
@@ -44,17 +38,10 @@
         <comment xml:space="preserve">Sets the prefix to be used for tzid's generated from system tzdata. Must be globally unique (such as a domain name owned by the developer of the calling application), and begin and end with forward slashes. Do not change or de-allocate the string buffer after calling this.</comment>
     </method>
     <method name="i_cal_timezone_free_builtin_timezones" corresponds="icaltimezone_free_builtin_timezones" kind="others" since="1.0">
-<<<<<<< HEAD
-        <comment xml:space="preserve">Free any builtin timezone information</comment>
-    </method>
-    <method name="i_cal_timezone_get_builtin_timezone" corresponds="icaltimezone_get_builtin_timezone" kind="get" since="1.0">
-        <parameter type="const gchar *" name="location" annotation="nullable" comment="The location representing the timezone."/>
-=======
         <comment xml:space="preserve">Frees any builtin timezone information.</comment>
     </method>
     <method name="i_cal_timezone_get_builtin_timezone" corresponds="icaltimezone_get_builtin_timezone" kind="get" since="1.0">
         <parameter type="const gchar *" name="location" annotation="nullable" comment="The location representing the timezone"/>
->>>>>>> 4debd0ca
         <returns type="ICalTimezone *" translator="i_cal_timezone_new_full" translator_argus="NULL, TRUE" annotation="transfer none, nullable" comment="The builtin #ICalTimezone with the name of @location"/>
         <comment xml:space="preserve">Returns a single builtin timezone, given its Olson city name.</comment>
     </method>
@@ -104,11 +91,7 @@
     </method>
     <method name="i_cal_timezone_get_component" corresponds="icaltimezone_get_component" kind="get" since="1.0">
         <parameter type="const ICalTimezone *" name="zone" annotation="nullable" comment="The #ICalTimezone to be queried"/>
-<<<<<<< HEAD
-        <returns type="ICalComponent *" annotation="transfer full" translator_argus="(GObject *)zone" comment="the VTIMEZONE component of the @zone."/>
-=======
         <returns type="ICalComponent *" annotation="transfer full" translator_argus="(GObject *)zone" comment="The VTIMEZONE component of the @zone."/>
->>>>>>> 4debd0ca
         <comment xml:space="preserve">Returns the VTIMEZONE component of a timezone.</comment>
     </method>
     <method name="i_cal_timezone_set_component" corresponds="CUSTOM" kind="set" since="1.0">
@@ -116,11 +99,7 @@
         <parameter type="ICalComponent *" name="comp" comment="The VTIMEZONE component of an #ICalTimezone, initializing the tzid, location and tzname fields"/>
         <returns type="gint" comment="Whether the action is successful. 1 for success, 0 for failure."/>
         <comment xml:space="preserve">Sets the VTIMEZONE component of #ICalTimezone, initializing the tzid, location and tzname fields. It returns 1 on success or 0 on failure, i.e. no TZID was found.
-<<<<<<< HEAD
- * 
-=======
  *
->>>>>>> 4debd0ca
  * @note The @zone assumes ownership of the @comp, thus make sure you pass an unowned #ICalComponent.</comment>
 	<custom xml:space="preserve">    g_return_val_if_fail(I_CAL_IS_TIMEZONE(zone), 0);
     g_return_val_if_fail(I_CAL_IS_COMPONENT(comp), 0);
@@ -136,16 +115,6 @@
     </method>
     <method name="i_cal_time_convert_timezone" corresponds="icaltimezone_convert_time" kind="other" since="1.0">
         <parameter type="ICalTime *" name="tt" native_op="POINTER" comment="The time to be converted"/>
-<<<<<<< HEAD
-        <parameter type="ICalTimezone *" name="from_zone" annotation="nullable" comment="from timezone"/>
-        <parameter type="ICalTimezone *" name="to_zone" annotation="nullable" comment="to timezone"/>
-        <comment>Convert time from one timezone to another.</comment>
-    </method>
-    <method name="i_cal_timezone_get_utc_offset" corresponds="icaltimezone_get_utc_offset" kind="get" since="1.0">
-        <parameter type="ICalTimezone *" name="zone" annotation="nullable" comment="The given #ICalTimezone."/>
-        <parameter type="ICalTime *" name="tt" annotation="nullable" native_op="POINTER" comment="The local time."/>
-        <parameter type="gint *" name="is_daylight" annotation="out, optional" comment="whether it is day light."/>
-=======
         <parameter type="ICalTimezone *" name="from_zone" annotation="nullable" comment="From timezone"/>
         <parameter type="ICalTimezone *" name="to_zone" annotation="nullable" comment="To timezone"/>
         <comment>Convert time from one timezone to another.</comment>
@@ -154,48 +123,24 @@
         <parameter type="ICalTimezone *" name="zone" annotation="nullable" comment="The given #ICalTimezone"/>
         <parameter type="ICalTime *" name="tt" annotation="nullable" native_op="POINTER" comment="The local time"/>
         <parameter type="gint *" name="is_daylight" annotation="out, optional" comment="Whether it is day light"/>
->>>>>>> 4debd0ca
         <returns type="gint" comment="UTC offset of the @zone"/>
         <comment>Calculates the UTC offset of a given local time in the given timezone.  It is the number of seconds to add to UTC to get local time.  The is_daylight flag is set to 1 if the time is in daylight-savings time.</comment>
     </method>
     <method name="i_cal_timezone_get_utc_offset_of_utc_time" corresponds="icaltimezone_get_utc_offset_of_utc_time" kind="get" since="1.0">
-<<<<<<< HEAD
-        <parameter type="ICalTimezone *" name="zone" annotation="nullable" comment="The given #ICalTimezone."/>
-        <parameter type="ICalTime *" name="tt" native_op="POINTER" comment="The local time."/>
-        <parameter type="gint *" name="is_daylight" annotation="out, optional" comment="whether it is day light, can be %NULL"/>
-=======
         <parameter type="ICalTimezone *" name="zone" annotation="nullable" comment="The given #ICalTimezone"/>
         <parameter type="ICalTime *" name="tt" native_op="POINTER" comment="The local time"/>
         <parameter type="gint *" name="is_daylight" annotation="out, optional" comment="Whether it is day light, can be %NULL"/>
->>>>>>> 4debd0ca
         <returns type="gint" comment="UTC offset of the @zone"/>
         <comment>Calculates the UTC offset of a given UTC time in the given timezone.  It is the number of seconds to add to UTC to get local time.  The is_daylight flag is set to 1 if the time is in daylight-savings time.</comment>
     </method>
     <method name="i_cal_timezone_array_new" corresponds="CUSTOM" kind="other" since="1.0">
         <returns type="ICalArray *" annotation="transfer full" translator_argus="NULL, FALSE" comment="Create a new array."/>
-<<<<<<< HEAD
-        <comment xml:space="preserve">Create a new array of timezones.</comment>
-=======
         <comment xml:space="preserve">Creates a new array of timezones.</comment>
->>>>>>> 4debd0ca
         <custom>    ICalArray *zones_array;
 
     zones_array = i_cal_array_new_full(icaltimezone_array_new (), NULL, FALSE);
     i_cal_object_set_native_destroy_func(I_CAL_OBJECT (zones_array), (GDestroyNotify) i_cal_timezone_array_destroy);
     return zones_array;</custom>
-<<<<<<< HEAD
-    </method>
-    <method name="i_cal_timezone_array_destroy" corresponds="CUSTOM" annotation="skip" kind="private" since="1.0">
-        <parameter type="icalarray *" name="zones_array" annotation="nullable" comment="The icalarray created by i_cal_timezone_array_new() to be freed"/>
-        <comment xml:space="preserve">The destructor of the icalarray of icaltimezone elements to fully destroy the native object.</comment>
-        <custom>        icaltimezone_array_free (zones_array);</custom>
-    </method>
-    <method name="i_cal_timezone_array_append_from_vtimezone" corresponds="CUSTOM" kind="other" since="1.0">
-        <parameter type="ICalArray *" name="timezones" comment="The timezones to be populated"/>
-        <parameter type="ICalComponent *" name="child" comment="The component to be appended to @timezones."/>
-        <comment>Populate the array of timezones with a component.
- * 
-=======
     </method>
     <method name="i_cal_timezone_array_destroy" corresponds="CUSTOM" annotation="skip" kind="private" since="1.0">
         <parameter type="icalarray *" name="zones_array" annotation="nullable" comment="The icalarray created by i_cal_timezone_array_new() to be freed"/>
@@ -207,7 +152,6 @@
         <parameter type="ICalComponent *" name="child" comment="The component to be appended to @timezones"/>
         <comment>Populate the array of timezones with a component.
  *
->>>>>>> 4debd0ca
  * @note The @timezones assumes ownership of the @child, thus make sure you pass an unowned #ICalComponent.</comment>
 	<custom xml:space="preserve">    g_return_if_fail(I_CAL_IS_ARRAY(timezones));
     g_return_if_fail(I_CAL_IS_COMPONENT(child));
@@ -217,16 +161,6 @@
     icaltimezone_array_append_from_vtimezone ((icalarray *)i_cal_object_get_native (I_CAL_OBJECT (timezones)), (icalcomponent *)i_cal_object_get_native (I_CAL_OBJECT (child)));</custom>
     </method>
     <method name="i_cal_timezone_array_free" corresponds="icaltimezone_array_free" annotation="skip" kind="other" since="1.0">
-<<<<<<< HEAD
-        <parameter type="ICalArray *" name="timezones" native_op="STEAL" comment="Free an array."/>
-        <comment xml:space="preserve">Free an array of timezones.</comment>
-    </method>
-    <method name="i_cal_time_timezone_expand_vtimezone" corresponds="icaltimezone_expand_vtimezone" kind="other" since="2.0">
-        <parameter type="ICalComponent *" name="comp" comment="The #ICalComponent."/>
-        <parameter type="gint" name="end_year" comment="The end year."/>
-        <parameter type="ICalArray *" name="changes" comment="The changes to be applies."/>
-        <comment xml:space="preserve">Apply a list of timezone changes on the array of components until the end year.</comment>
-=======
         <parameter type="ICalArray *" name="timezones" native_op="STEAL" comment="Free an array"/>
         <comment xml:space="preserve">Frees an array of timezones.</comment>
     </method>
@@ -235,7 +169,6 @@
         <parameter type="gint" name="end_year" comment="The end year"/>
         <parameter type="ICalArray *" name="changes" comment="The changes to be applies"/>
         <comment xml:space="preserve">Applies a list of timezone changes on the array of components until the end year.</comment>
->>>>>>> 4debd0ca
     </method>
     <method name="i_cal_timezone_get_location_from_vtimezone" corresponds="icaltimezone_get_location_from_vtimezone" kind="get" since="2.0">
         <parameter type="ICalComponent *" name="component" comment="The #ICalComponent to be queried"/>
@@ -252,20 +185,6 @@
         <comment xml:space="preserve">Sets the directory to look for the zonefiles.</comment>
     </method>
     <method name="i_cal_timezone_free_zone_directory" corresponds="free_zone_directory" kind="others" since="1.0">
-<<<<<<< HEAD
-        <comment xml:space="preserve">Free memory dedicated to the zonefile directory</comment>
-    </method>
-    <method name="i_cal_timezone_release_zone_tab" corresponds="icaltimezone_release_zone_tab" kind="others" since="1.0">
-        <comment xml:space="preserve">Free memory dedicated to the zonefile directory</comment>
-    </method>
-    <method name="i_cal_timezone_set_builtin_tzdata" corresponds="icaltimezone_set_builtin_tzdata" kind="set" since="2.0">
-        <parameter type="gboolean" name="set" comment="Whether to use builtin timezones files."/>
-        <comment xml:space="preserve">Set whether to use builtin timezones files.</comment>
-    </method>
-    <method name="i_cal_timezone_get_builtin_tzdata" corresponds="icaltimezone_get_builtin_tzdata" kind="get" since="2.0">
-        <returns type="gboolean" comment="Whether to use builtin timezones files."/>
-        <comment xml:space="preserve">Get whether to use builtin timezones files.</comment>
-=======
         <comment xml:space="preserve">Frees memory dedicated to the zonefile directory.</comment>
     </method>
     <method name="i_cal_timezone_release_zone_tab" corresponds="icaltimezone_release_zone_tab" kind="others" since="1.0">
@@ -278,7 +197,6 @@
     <method name="i_cal_timezone_get_builtin_tzdata" corresponds="icaltimezone_get_builtin_tzdata" kind="get" since="2.0">
         <returns type="gboolean" comment="Whether to use builtin timezones files."/>
         <comment xml:space="preserve">Gets whether to use builtin timezones files.</comment>
->>>>>>> 4debd0ca
     </method>
     <method name="i_cal_timezone_dump_changes" corresponds="icaltimezone_dump_changes" kind="other" since="1.0">
         <parameter type="ICalTimezone *" name="zone" comment="The timezone to be queried"/>
