--- conflicted
+++ resolved
@@ -16,15 +16,6 @@
 <structure namespace="ICal" name="Time" native="struct icaltimetype" is_bare="true" default_native="icaltime_null_time()">
     <method name="i_cal_time_new" corresponds="CUSTOM" kind="constructor" since="1.0">
         <returns type="ICalTime *" annotation="transfer full" comment="The newly created #ICalTime. It is a null time" />
-<<<<<<< HEAD
-        <comment xml:space="preserve">Create a new #ICalTime.</comment>
-        <custom>	return i_cal_time_new_full(icaltime_null_time());</custom>
-    </method>
-    <method name="i_cal_time_clone" corresponds="CUSTOM" kind="constructor" since="1.0">
-        <parameter type="const ICalTime *" name="timetype" comment="The #ICalTime to clone."/>
-        <returns type="ICalTime *" annotation="transfer full" comment="The newly created #ICalTime, copy of @timetype." />
-        <comment xml:space="preserve">Create a new #ICalTime, copy of @timetype.</comment>
-=======
         <comment xml:space="preserve">Creates a new #ICalTime.</comment>
         <custom>	return i_cal_time_new_full(icaltime_null_time());</custom>
     </method>
@@ -32,7 +23,6 @@
         <parameter type="const ICalTime *" name="timetype" comment="The #ICalTime to clone"/>
         <returns type="ICalTime *" annotation="transfer full" comment="The newly created #ICalTime, copy of @timetype." />
         <comment xml:space="preserve">Creates a new #ICalTime, copy of @timetype.</comment>
->>>>>>> 4debd0ca
         <custom>    struct icaltimetype *itt;
 
     g_return_val_if_fail(I_CAL_IS_TIME(timetype), NULL);
@@ -41,32 +31,6 @@
     g_return_val_if_fail(itt != NULL, NULL);
 
     return i_cal_time_new_full(*itt);</custom>
-<<<<<<< HEAD
-    </method>
-    <method name="i_cal_time_new_null_time" corresponds="icaltime_null_time" kind="constructor" since="1.0">
-        <returns type="ICalTime *" annotation="transfer full" comment="The newly created #ICalTime" />
-        <comment xml:space="preserve">Create a default time which is an epoch time</comment>
-    </method>
-    <method name="i_cal_time_new_null_date" corresponds="icaltime_null_date" kind="constructor" since="1.0">
-        <returns type="ICalTime *" annotation="transfer full" comment="The newly created #ICalTime" />
-        <comment xml:space="preserve">Create a null date, which indicates no time has been set</comment>
-    </method>
-    <method name="i_cal_time_new_current_with_zone" corresponds="icaltime_current_time_with_zone" kind="others" since="1.0">
-        <parameter type="ICalTimezone *" name="zone" annotation="nullable" comment="The timezone used to create a #ICalTime according to the current time"/>
-        <returns type="ICalTime *" annotation="transfer full" comment="The newly created #ICalTime" />
-        <comment xml:space="preserve">Create a #ICalTime according to the timezone and current time</comment>
-    </method>
-    <method name="i_cal_time_new_today" corresponds="icaltime_today" kind="others" since="1.0">
-        <returns type="ICalTime *" annotation="transfer full" comment="The newly created #ICalTime" />
-        <comment xml:space="preserve">Create a #ICalTime representing today</comment>
-    </method>
-    <method name="i_cal_time_new_from_timet_with_zone" corresponds="icaltime_from_timet_with_zone" kind="others" since="1.0">
-        <parameter type="const time_t" name="v" comment="The seconds past since epoch time"/>
-        <parameter type="gint" name="is_date" comment="Whether it is a date type, 1 if yes, 0 if not."/>
-        <parameter type="ICalTimezone *" name="zone" annotation="nullable" comment="The timezone, or %NULL"/>
-        <returns type="ICalTime *" annotation="transfer full" comment="The newly created #ICalTime" />
-        <comment xml:space="preserve">Convert seconds past UNIX epoch to a timetype, using timezones.</comment>
-=======
     </method>
     <method name="i_cal_time_new_null_time" corresponds="icaltime_null_time" kind="constructor" since="1.0">
         <returns type="ICalTime *" annotation="transfer full" comment="The newly created #ICalTime" />
@@ -91,47 +55,28 @@
         <parameter type="ICalTimezone *" name="zone" annotation="nullable" comment="The timezone, or %NULL"/>
         <returns type="ICalTime *" annotation="transfer full" comment="The newly created #ICalTime" />
         <comment xml:space="preserve">Converts seconds past UNIX epoch to a timetype, using timezones.</comment>
->>>>>>> 4debd0ca
     </method>
     <method name="i_cal_time_new_from_string" corresponds="icaltime_from_string" kind="others" since="1.0">
         <parameter type="const gchar *" name="str" comment="The ISO format string"/>
         <returns type="ICalTime *" annotation="transfer full" comment="The newly created #ICalTime" />
-<<<<<<< HEAD
-        <comment xml:space="preserve">create a time from an ISO format string</comment>
-=======
         <comment xml:space="preserve">Creates a time from an ISO format string.</comment>
->>>>>>> 4debd0ca
     </method>
     <method name="i_cal_time_new_from_day_of_year" corresponds="icaltime_from_day_of_year" kind="constructor" since="1.0">
         <parameter type="const gint" name="day" comment="The day of a year"/>
         <parameter type="const gint" name="year" comment="The year"/>
         <returns type="ICalTime *" annotation="transfer full" comment="The newly created #ICalTime" />
-<<<<<<< HEAD
-        <comment xml:space="preserve">Create a new time, given a day of year and a year.</comment>
-    </method>
-    <method name="i_cal_time_as_timet" corresponds="icaltime_as_timet" since="1.0">
-        <parameter type="const ICalTime *" name="tt" comment="The #ICalTime to be converted"/>
-        <returns type="time_t" comment="the time as seconds past the UNIX epoch" />
-        <comment xml:space="preserve">Return the time as seconds past the UNIX epoch</comment>
-=======
         <comment xml:space="preserve">Creates a new time, given a day of year and a year.</comment>
     </method>
     <method name="i_cal_time_as_timet" corresponds="icaltime_as_timet" since="1.0">
         <parameter type="const ICalTime *" name="tt" comment="The #ICalTime to be converted"/>
         <returns type="time_t" comment="The time as seconds past the UNIX epoch" />
         <comment xml:space="preserve">Returns the time as seconds past the UNIX epoch.</comment>
->>>>>>> 4debd0ca
     </method>
     <method name="i_cal_time_as_timet_with_zone" corresponds="icaltime_as_timet_with_zone" since="1.0">
         <parameter type="const ICalTime *" name="tt" comment="The #ICalTime to be converted"/>
         <parameter type="const ICalTimezone *" name="zone" annotation="nullable" comment="The timezone"/>
-<<<<<<< HEAD
-        <returns type="time_t" comment="the time as seconds past the UNIX epoch" />
-        <comment xml:space="preserve">Return the time as seconds past the UNIX epoch, using timezones.</comment>
-=======
         <returns type="time_t" comment="The time as seconds past the UNIX epoch" />
         <comment xml:space="preserve">Returns the time as seconds past the UNIX epoch, using timezones.</comment>
->>>>>>> 4debd0ca
     </method>
     <method name="i_cal_time_as_ical_string" corresponds="icaltime_as_ical_string_r" since="1.0">
         <parameter type="const ICalTime *" name="tt" comment="The #ICalTime to be converted"/>
@@ -141,37 +86,16 @@
     <method name="i_cal_time_get_timezone" corresponds="(void *)icaltime_get_timezone" kind="get" since="1.0">
         <parameter type="const ICalTime *" name="tt" annotation="in, transfer none" comment="The #ICalTime to be queried"/>
         <returns type="ICalTimezone *" annotation="transfer none" translator_argus="(GObject *)tt, TRUE" comment="The timezone information" />
-<<<<<<< HEAD
-        <comment xml:space="preserve">Return the timezone</comment>
-=======
         <comment xml:space="preserve">Returns the timezone.</comment>
->>>>>>> 4debd0ca
     </method>
     <method name="i_cal_time_set_timezone" corresponds="icaltime_set_timezone" kind="set" since="1.0">
         <parameter type="ICalTime *" name="tt" native_op="POINTER" comment="The #ICalTime"/>
         <parameter type="const ICalTimezone *" name="zone" annotation="nullable" comment="The timezone"/>
-<<<<<<< HEAD
-        <comment xml:space="preserve">Set the timezone of the @tt</comment>
-=======
         <comment xml:space="preserve">Sets the timezone of the @tt.</comment>
->>>>>>> 4debd0ca
     </method>
     <method name="i_cal_time_get_tzid" corresponds="icaltime_get_tzid" kind="get" since="1.0">
         <parameter type="const ICalTime *" name="tt" annotation="in, transfer none" comment="The #ICalTime to be queried"/>
         <returns type="const gchar *" annotation="allow-none, transfer none" comment="The tzid of #ICalTime, or NULL if floating type" />
-<<<<<<< HEAD
-        <comment xml:space="preserve">Return the tzid, or NULL for a floating time</comment>
-    </method>
-    <method name="i_cal_time_day_of_year" corresponds="icaltime_day_of_year" since="1.0">
-        <parameter type="const ICalTime *" name="tt" annotation="in, transfer none" comment="The #ICalTime to be queried"/>
-        <returns type="gint" comment="the day of the year of the given time" />
-        <comment xml:space="preserve">Return the day of the year of the given time</comment>
-    </method>
-    <method name="i_cal_time_day_of_week" corresponds="icaltime_day_of_week" since="1.0">
-        <parameter type="const ICalTime *" name="tt" annotation="in, transfer none" comment="The #ICalTime to be queried"/>
-        <returns type="gint" comment="the day of the week of the given time. Sunday is 1." />
-        <comment xml:space="preserve">Return the day of the week of the given time. Sunday is 1</comment>
-=======
         <comment xml:space="preserve">Returns the tzid, or NULL for a floating time.</comment>
     </method>
     <method name="i_cal_time_day_of_year" corresponds="icaltime_day_of_year" since="1.0">
@@ -183,7 +107,6 @@
         <parameter type="const ICalTime *" name="tt" annotation="in, transfer none" comment="The #ICalTime to be queried"/>
         <returns type="gint" comment="The day of the week of the given time. Sunday is 1." />
         <comment xml:space="preserve">Returns the day of the week of the given time. Sunday is 1.</comment>
->>>>>>> 4debd0ca
     </method>
     <method name="i_cal_time_start_doy_week" corresponds="icaltime_start_doy_week" since="1.0">
         <parameter type="const ICalTime *" name="tt" annotation="in, transfer none" comment="The #ICalTime to be queried"/>
@@ -193,48 +116,27 @@
     </method>
     <method name="i_cal_time_week_number" corresponds="icaltime_week_number" since="1.0">
         <parameter type="const ICalTime *" name="tt" annotation="in, transfer none" comment="The #ICalTime to be queried"/>
-<<<<<<< HEAD
-        <returns type="gint" comment="the week number for the week the given time is within." />
-        <comment xml:space="preserve">Return the week number for the week the given time is within.</comment>
-=======
         <returns type="gint" comment="The week number for the week the given time is within." />
         <comment xml:space="preserve">Returns the week number for the week the given time is within.</comment>
->>>>>>> 4debd0ca
     </method>
     <method name="i_cal_time_is_null_time" corresponds="icaltime_is_null_time" since="1.0">
         <parameter type="const ICalTime *" name="tt" annotation="in, transfer none" comment="The #ICalTime to be checked"/>
         <returns type="gboolean" comment="Whether @tt is null_time. 1 if yes, 0 if not." />
-<<<<<<< HEAD
-        <comment xml:space="preserve">Return true of the time is null.</comment>
-=======
         <comment xml:space="preserve">Returns true if the time is null.</comment>
->>>>>>> 4debd0ca
     </method>
     <method name="i_cal_time_is_valid_time" corresponds="icaltime_is_valid_time" since="1.0">
         <parameter type="const ICalTime *" name="tt" annotation="in, transfer none" comment="The #ICalTime to be checked"/>
         <returns type="gboolean" comment="Whether @tt is null_time. 1 if yes, 0 if not." />
-<<<<<<< HEAD
-        <comment xml:space="preserve">Return true of the time is null.</comment>
-    </method>
-    <method name="i_cal_time_is_date" corresponds="icaltime_is_date" since="1.0">
-        <parameter type="const ICalTime *" name="tt" annotation="in, transfer none" comment="The #ICalTime to be checked"/>
-        <returns type="gboolean" comment="true if time is of DATE type, false if DATE-TIME." />
-=======
         <comment xml:space="preserve">Returns true if the time is null.</comment>
     </method>
     <method name="i_cal_time_is_date" corresponds="icaltime_is_date" since="1.0">
         <parameter type="const ICalTime *" name="tt" annotation="in, transfer none" comment="The #ICalTime to be checked"/>
         <returns type="gboolean" comment="True if time is of DATE type, false if DATE-TIME." />
->>>>>>> 4debd0ca
         <comment xml:space="preserve">Returns true if time is of DATE type, false if DATE-TIME.</comment>
     </method>
     <method name="i_cal_time_is_utc" corresponds="icaltime_is_utc" since="1.0">
         <parameter type="const ICalTime *" name="tt" annotation="in, transfer none" comment="The #ICalTime to be checked"/>
-<<<<<<< HEAD
-        <returns type="gboolean" comment="true if time is relative to UTC zone." />
-=======
         <returns type="gboolean" comment="True if time is relative to UTC zone." />
->>>>>>> 4debd0ca
         <comment xml:space="preserve">Returns true if time is relative to UTC zone.</comment>
     </method>
     <method name="i_cal_time_compare" corresponds="icaltime_compare" since="1.0">
@@ -247,28 +149,13 @@
         <parameter type="const ICalTime *" name="a" annotation="in, transfer none" comment="The #ICalTime to be compared"/>
         <parameter type="const ICalTime *" name="b" annotation="in, transfer none" comment="The #ICalTime to be compared"/>
         <returns type="gint" comment="-1, 0, or 1 to indicate that a less than b, a==b or a larger than b." />
-<<<<<<< HEAD
-        <comment xml:space="preserve">like i_cal_time_compare, but only use the date parts.</comment>
-=======
         <comment xml:space="preserve">Like i_cal_time_compare(), but only use the date parts.</comment>
->>>>>>> 4debd0ca
     </method>
     <method name="i_cal_time_compare_date_only_tz" corresponds="icaltime_compare_date_only_tz" since="1.0">
         <parameter type="const ICalTime *" name="a" annotation="in, transfer none" comment="The #ICalTime to be compared"/>
         <parameter type="const ICalTime *" name="b" annotation="in, transfer none" comment="The #ICalTime to be compared"/>
 	<parameter type="ICalTimezone *" name="zone" annotation="nullable" comment="The target timezone"/>
         <returns type="gint" comment="-1, 0, or 1 to indicate that a less than b, a==b or a larger than b." />
-<<<<<<< HEAD
-        <comment xml:space="preserve">like i_cal_time_compare_tz, but only use the date parts.</comment>
-    </method>
-    <method name="i_cal_time_adjust" corresponds="icaltime_adjust" since="1.0">
-        <parameter type="ICalTime *" name="tt" native_op="POINTER" comment="The #ICalTime to be set"/>
-        <parameter type="const gint" name="days" comment="difference of days adjusted"/>
-        <parameter type="const gint" name="hours" comment="difference of hours adjusted"/>
-        <parameter type="const gint" name="minutes" comment="difference of minutes adjusted"/>
-        <parameter type="const gint" name="seconds" comment="difference of seconds adjusted"/>
-        <comment xml:space="preserve">like i_cal_time_compare_tz, but only use the date parts.</comment>
-=======
         <comment xml:space="preserve">Like i_cal_time_compare_tz(), but only use the date parts; accepts timezone.</comment>
     </method>
     <method name="i_cal_time_adjust" corresponds="icaltime_adjust" since="1.0">
@@ -278,14 +165,10 @@
         <parameter type="const gint" name="minutes" comment="Difference of minutes adjusted"/>
         <parameter type="const gint" name="seconds" comment="Difference of seconds adjusted"/>
         <comment xml:space="preserve">Adds or subtracts a number of days, hours, minutes and seconds from @tt.</comment>
->>>>>>> 4debd0ca
     </method>
     <method name="i_cal_time_normalize" corresponds="icaltime_normalize" since="1.0">
         <parameter type="const ICalTime *" name="t" annotation="in, transfer none" comment="The #ICalTime to be normalized"/>
         <returns type="ICalTime *" annotation="transfer full" comment="The #ICalTime normalized"/>
-<<<<<<< HEAD
-        <comment xml:space="preserve">Normalize the icaltime, so that all fields are within the normal range.</comment>
-=======
         <comment xml:space="preserve">Normalizes the icaltime, so that all fields are within the normal range.</comment>
     </method>
     <method name="i_cal_time_normalize_inplace" corresponds="CUSTOM" since="3.0.5">
@@ -299,7 +182,6 @@
     g_return_if_fail (itt != NULL);
 
     *itt = icaltime_normalize(*itt);</custom>
->>>>>>> 4debd0ca
     </method>
     <method name="i_cal_time_normalize_inplace" corresponds="CUSTOM" since="3.0.5">
         <parameter type="ICalTime *" name="tt" comment="The #ICalTime to be normalized"/>
@@ -317,20 +199,12 @@
         <parameter type="const ICalTime *" name="tt" annotation="in, transfer none" comment="The #ICalTime to be converted"/>
         <parameter type="ICalTimezone *" name="zone" annotation="nullable" comment="The target timezone"/>
         <returns type="ICalTime *" annotation="transfer full" comment="The converted #ICalTime" />
-<<<<<<< HEAD
-        <comment xml:space="preserve">Convert @tt to @zone and return new %ICalTime object.</comment>
-=======
         <comment xml:space="preserve">Converts @tt to @zone and return new #ICalTime object.</comment>
->>>>>>> 4debd0ca
     </method>
     <method name="i_cal_time_convert_to_zone_inplace" corresponds="CUSTOM" since="3.0.5">
         <parameter type="ICalTime *" name="tt" comment="The #ICalTime to be converted"/>
         <parameter type="ICalTimezone *" name="zone" annotation="nullable" comment="The target timezone"/>
-<<<<<<< HEAD
-        <comment xml:space="preserve">Convert @tt to @zone and store the result into @tt.</comment>
-=======
         <comment xml:space="preserve">Converts @tt to @zone and store the result into @tt.</comment>
->>>>>>> 4debd0ca
 	<custom xml:space="preserve">    icaltimetype *itt;
 
     g_return_if_fail(I_CAL_IS_TIME(tt));
@@ -350,13 +224,8 @@
     </method>
     <method name="i_cal_time_days_is_leap_year" corresponds="icaltime_is_leap_year" since="1.0">
         <parameter type="gint" name="year" comment="The target year"/>
-<<<<<<< HEAD
-        <returns type="gboolean" comment="whether the @year is a leap year" />
-        <comment xml:space="preserve">Check whether a year is a leap year.</comment>
-=======
         <returns type="gboolean" comment="Whether the @year is a leap year" />
         <comment xml:space="preserve">Checks whether a year is a leap year.</comment>
->>>>>>> 4debd0ca
     </method>
     <method name="i_cal_time_days_in_year" corresponds="icaltime_days_in_year" since="2.0">
         <parameter type="gint" name="year" comment="The target year"/>
@@ -383,23 +252,6 @@
         <comment xml:space="preserve">Checks whether one #ICalTimeSpan is contained in another #ICalTimeSpan.</comment>
     </method>
     <method name="i_cal_time_add" corresponds="icaltime_add" kind="other" since="2.0">
-<<<<<<< HEAD
-        <parameter type="ICalTime *" name="t" comment="A #ICalTime to be operated on."/>
-        <parameter type="ICalDuration *" name="d" comment="A #ICalDuration as the difference."/>
-        <returns type="ICalTime *" annotation="transfer full" comment="The #ICalTime results. The native object is the same. But since it is a bare object, so it won't cause segmentation."/>
-        <comment xml:space="preserve">Add a time duration on the time.</comment>
-    </method>
-    <method name="i_cal_time_subtract" corresponds="icaltime_subtract" kind="other" since="2.0">
-        <parameter type="ICalTime *" name="t1" comment="The subtracted #ICalTime."/>
-        <parameter type="ICalTime *" name="t2" comment="The subtracting #ICalTime."/>
-        <returns type="ICalDuration *" annotation="transfer full" comment="The #ICalDuration between two #ICalTime."/>
-        <comment xml:space="preserve">Get the duration between two time.</comment>
-	</method>
-    <method name="i_cal_time_get_year" corresponds="CUSTOM" kind="get" since="1.0">
-        <parameter type="const ICalTime *" name="timetype" comment="The #ICalTime to be queried."/>
-        <returns type="gint" comment="The year."/>
-        <comment xml:space="preserve">Get the year of #ICalTime.</comment>
-=======
         <parameter type="ICalTime *" name="t" comment="A #ICalTime to be operated on"/>
         <parameter type="ICalDuration *" name="d" comment="A #ICalDuration as the difference"/>
         <returns type="ICalTime *" annotation="transfer full" comment="The #ICalTime results. The native object is the same. But since it is a bare object, so it won't cause segmentation."/>
@@ -415,206 +267,112 @@
         <parameter type="const ICalTime *" name="timetype" comment="The #ICalTime to be queried"/>
         <returns type="gint" comment="The year."/>
         <comment xml:space="preserve">Gets the year of #ICalTime.</comment>
->>>>>>> 4debd0ca
         <custom>	g_return_val_if_fail (timetype != NULL, 0);
 	return ((struct icaltimetype *)i_cal_object_get_native ((ICalObject *)timetype))->year;</custom>
     </method>
     <method name="i_cal_time_set_year" corresponds="CUSTOM" kind="set" since="1.0">
-<<<<<<< HEAD
-        <parameter type="ICalTime *" name="timetype" comment="The #ICalTime to be set."/>
-        <parameter type="gint" name="year" comment="The year."/>
-        <comment>Set the year of #ICalTime.</comment>
-=======
         <parameter type="ICalTime *" name="timetype" comment="The #ICalTime to be set"/>
         <parameter type="gint" name="year" comment="The year"/>
         <comment>Sets the year of #ICalTime.</comment>
->>>>>>> 4debd0ca
         <custom>	g_return_if_fail (timetype != NULL &amp;&amp; I_CAL_IS_TIME(timetype));
 	((struct icaltimetype *)i_cal_object_get_native ((ICalObject *)timetype))->year = year;</custom>
     </method>
     <method name="i_cal_time_get_month" corresponds="CUSTOM" kind="get" since="1.0">
-<<<<<<< HEAD
-        <parameter type="const ICalTime *" name="timetype" comment="The #ICalTime to be queried."/>
-        <returns type="gint" comment="The month." />
-        <comment xml:space="preserve">Get the month of #ICalTime.</comment>
-=======
         <parameter type="const ICalTime *" name="timetype" comment="The #ICalTime to be queried"/>
         <returns type="gint" comment="The month." />
         <comment xml:space="preserve">Gets the month of #ICalTime.</comment>
->>>>>>> 4debd0ca
         <custom>	g_return_val_if_fail (timetype != NULL, 0);
 	return ((struct icaltimetype *)i_cal_object_get_native ((ICalObject *)timetype))->month;</custom>
     </method>
     <method name="i_cal_time_set_month" corresponds="CUSTOM" kind="set" since="1.0">
-<<<<<<< HEAD
-        <parameter type="ICalTime *" name="timetype" comment="The #ICalTime to be set."/>
-        <parameter type="gint" name="month" comment="The month."/>
-        <comment>Set the month of #ICalTime.</comment>
-=======
         <parameter type="ICalTime *" name="timetype" comment="The #ICalTime to be set"/>
         <parameter type="gint" name="month" comment="The month"/>
         <comment>Sets the month of #ICalTime.</comment>
->>>>>>> 4debd0ca
         <custom>	g_return_if_fail (timetype != NULL &amp;&amp; I_CAL_IS_TIME(timetype));
 	((struct icaltimetype *)i_cal_object_get_native ((ICalObject *)timetype))->month = month;</custom>
     </method>
     <method name="i_cal_time_get_day" corresponds="CUSTOM" kind="get" since="1.0">
-<<<<<<< HEAD
-        <parameter type="const ICalTime *" name="timetype" comment="The #ICalTime to be queried."/>
-        <returns type="gint" comment="The day." />
-        <comment xml:space="preserve">Get the day of #ICalTime.</comment>
-=======
         <parameter type="const ICalTime *" name="timetype" comment="The #ICalTime to be queried"/>
         <returns type="gint" comment="The day." />
         <comment xml:space="preserve">Gets the day of #ICalTime.</comment>
->>>>>>> 4debd0ca
         <custom>	g_return_val_if_fail (timetype != NULL, 0);
 	return ((struct icaltimetype *)i_cal_object_get_native ((ICalObject *)timetype))->day;</custom>
     </method>
     <method name="i_cal_time_set_day" corresponds="CUSTOM" kind="set" since="1.0">
-<<<<<<< HEAD
-        <parameter type="ICalTime *" name="timetype" comment="The #ICalTime to be set."/>
-        <parameter type="gint" name="day" comment="The day."/>
-        <comment>Set the day of #ICalTime.</comment>
-=======
         <parameter type="ICalTime *" name="timetype" comment="The #ICalTime to be set"/>
         <parameter type="gint" name="day" comment="The day"/>
         <comment>Sets the day of #ICalTime.</comment>
->>>>>>> 4debd0ca
         <custom>	g_return_if_fail (timetype != NULL &amp;&amp; I_CAL_IS_TIME(timetype));
 	((struct icaltimetype *)i_cal_object_get_native ((ICalObject *)timetype))->day = day;</custom>
     </method>
     <method name="i_cal_time_get_hour" corresponds="CUSTOM" kind="get" since="1.0">
-<<<<<<< HEAD
-        <parameter type="const ICalTime *" name="timetype" comment="The #ICalTime to be queried."/>
-        <returns type="gint" comment="The hour." />
-        <comment xml:space="preserve">Get the hour of #ICalTime.</comment>
-=======
         <parameter type="const ICalTime *" name="timetype" comment="The #ICalTime to be queried"/>
         <returns type="gint" comment="The hour." />
         <comment xml:space="preserve">Gets the hour of #ICalTime.</comment>
->>>>>>> 4debd0ca
         <custom>	g_return_val_if_fail (timetype != NULL, 0);
 	return ((struct icaltimetype *)i_cal_object_get_native ((ICalObject *)timetype))->hour;</custom>
     </method>
     <method name="i_cal_time_set_hour" corresponds="CUSTOM" kind="set" since="1.0">
-<<<<<<< HEAD
-        <parameter type="ICalTime *" name="timetype" comment="The #ICalTime to be set."/>
-        <parameter type="gint" name="hour" comment="The hour."/>
-        <comment>Set the hour of #ICalTime.</comment>
-=======
         <parameter type="ICalTime *" name="timetype" comment="The #ICalTime to be set"/>
         <parameter type="gint" name="hour" comment="The hour"/>
         <comment>Sets the hour of #ICalTime.</comment>
->>>>>>> 4debd0ca
         <custom>	g_return_if_fail (timetype != NULL &amp;&amp; I_CAL_IS_TIME(timetype));
 	((struct icaltimetype *)i_cal_object_get_native ((ICalObject *)timetype))->hour = hour;</custom>
     </method>
     <method name="i_cal_time_get_minute" corresponds="CUSTOM" kind="get" since="1.0">
-<<<<<<< HEAD
-        <parameter type="const ICalTime *" name="timetype" comment="The #ICalTime to be queried."/>
-        <returns type="gint" comment="The minute." />
-        <comment xml:space="preserve">Get the minute of #ICalTime.</comment>
-=======
         <parameter type="const ICalTime *" name="timetype" comment="The #ICalTime to be queried"/>
         <returns type="gint" comment="The minute." />
         <comment xml:space="preserve">Gets the minute of #ICalTime.</comment>
->>>>>>> 4debd0ca
         <custom>	g_return_val_if_fail (timetype != NULL, 0);
 	return ((struct icaltimetype *)i_cal_object_get_native ((ICalObject *)timetype))->minute;</custom>
     </method>
     <method name="i_cal_time_set_minute" corresponds="CUSTOM" kind="set" since="1.0">
-<<<<<<< HEAD
-        <parameter type="ICalTime *" name="timetype" comment="The #ICalTime to be set."/>
-        <parameter type="gint" name="minute" comment="The minute."/>
-        <comment>Set the minute of #ICalTime.</comment>
-=======
         <parameter type="ICalTime *" name="timetype" comment="The #ICalTime to be set"/>
         <parameter type="gint" name="minute" comment="The minute"/>
         <comment>Sets the minute of #ICalTime.</comment>
->>>>>>> 4debd0ca
         <custom>	g_return_if_fail (timetype != NULL &amp;&amp; I_CAL_IS_TIME(timetype));
 	((struct icaltimetype *)i_cal_object_get_native ((ICalObject *)timetype))->minute = minute;</custom>
     </method>
     <method name="i_cal_time_get_second" corresponds="CUSTOM" kind="get" since="1.0">
-<<<<<<< HEAD
-        <parameter type="const ICalTime *" name="timetype" comment="The #ICalTime to be queried."/>
-        <returns type="gint" comment="The second." />
-        <comment xml:space="preserve">Get the second of #ICalTime.</comment>
-=======
         <parameter type="const ICalTime *" name="timetype" comment="The #ICalTime to be queried"/>
         <returns type="gint" comment="The second." />
         <comment xml:space="preserve">Gets the second of #ICalTime.</comment>
->>>>>>> 4debd0ca
         <custom>	g_return_val_if_fail (timetype != NULL, 0);
 	return ((struct icaltimetype *)i_cal_object_get_native ((ICalObject *)timetype))->second;</custom>
     </method>
     <method name="i_cal_time_set_second" corresponds="CUSTOM" kind="set" since="1.0">
-<<<<<<< HEAD
-        <parameter type="ICalTime *" name="timetype" comment="The #ICalTime to be set."/>
-        <parameter type="gint" name="second" comment="The second."/>
-        <comment>Set the second of #ICalTime.</comment>
-=======
         <parameter type="ICalTime *" name="timetype" comment="The #ICalTime to be set"/>
         <parameter type="gint" name="second" comment="The second"/>
         <comment>Sets the second of #ICalTime.</comment>
->>>>>>> 4debd0ca
         <custom>	g_return_if_fail (timetype != NULL &amp;&amp; I_CAL_IS_TIME(timetype));
 	((struct icaltimetype *)i_cal_object_get_native ((ICalObject *)timetype))->second = second;</custom>
     </method>
     <method name="i_cal_time_set_is_date" corresponds="CUSTOM" kind="set" since="1.0">
-<<<<<<< HEAD
-        <parameter type="ICalTime *" name="timetype" comment="The #ICalTime to be set."/>
-        <parameter type="gboolean" name="is_date" comment="The is_date."/>
-        <comment>Set the is_date of #ICalTime.</comment>
-=======
         <parameter type="ICalTime *" name="timetype" comment="The #ICalTime to be set"/>
         <parameter type="gboolean" name="is_date" comment="The is_date"/>
         <comment>Sets the is_date of #ICalTime.</comment>
->>>>>>> 4debd0ca
         <custom>	g_return_if_fail (timetype != NULL &amp;&amp; I_CAL_IS_TIME(timetype));
 	((struct icaltimetype *)i_cal_object_get_native ((ICalObject *)timetype))->is_date = is_date ? 1 : 0;</custom>
     </method>
     <method name="i_cal_time_is_daylight" corresponds="CUSTOM" kind="get" since="1.0">
-<<<<<<< HEAD
-        <parameter type="const ICalTime *" name="timetype" comment="The #ICalTime to be queried."/>
-        <returns type="gboolean" comment="The is_daylight." />
-        <comment xml:space="preserve">Get the is_daylight of #ICalTime.</comment>
-=======
-        <parameter type="const ICalTime *" name="timetype" comment="The #ICalTime to be queried"/>
         <returns type="gboolean" comment="The is_daylight." />
         <comment xml:space="preserve">Gets the is_daylight of #ICalTime.</comment>
->>>>>>> 4debd0ca
         <custom>	g_return_val_if_fail (timetype != NULL, 0);
 	return ((struct icaltimetype *)i_cal_object_get_native ((ICalObject *)timetype))->is_daylight;</custom>
     </method>
     <method name="i_cal_time_set_is_daylight" corresponds="CUSTOM" kind="set" since="1.0">
-<<<<<<< HEAD
-        <parameter type="ICalTime *" name="timetype" comment="The #ICalTime to be set."/>
-        <parameter type="gboolean" name="is_daylight" comment="The is_daylight."/>
-        <comment>Set the is_daylight of #ICalTime.</comment>
-=======
         <parameter type="ICalTime *" name="timetype" comment="The #ICalTime to be set"/>
         <parameter type="gboolean" name="is_daylight" comment="The is_daylight"/>
         <comment>Sets the is_daylight of #ICalTime.</comment>
->>>>>>> 4debd0ca
         <custom>	g_return_if_fail (timetype != NULL &amp;&amp; I_CAL_IS_TIME(timetype));
 	((struct icaltimetype *)i_cal_object_get_native ((ICalObject *)timetype))->is_daylight = is_daylight ? 1 : 0;</custom>
     </method>
     <method name="i_cal_time_get_date" corresponds="CUSTOM" kind="get" since="1.0">
-<<<<<<< HEAD
-        <parameter type="const ICalTime *" name="timetype" comment="The #ICalTime to be queried."/>
-        <parameter type="gint *" name="year" annotation="out caller-allocates, optional" comment="Out parameter for the 'year' part of the date."/>
-        <parameter type="gint *" name="month" annotation="out caller-allocates, optional" comment="Out parameter for the 'month' part of the date."/>
-        <parameter type="gint *" name="day" annotation="out caller-allocates, optional" comment="Out parameter for the 'day' part of the date."/>
-        <comment xml:space="preserve">Get the year/month/date parts of the @timetype in one call.</comment>
-=======
         <parameter type="const ICalTime *" name="timetype" comment="The #ICalTime to be queried"/>
         <parameter type="gint *" name="year" annotation="out caller-allocates, optional" comment="Out parameter for the 'year' part of the date"/>
         <parameter type="gint *" name="month" annotation="out caller-allocates, optional" comment="Out parameter for the 'month' part of the date"/>
         <parameter type="gint *" name="day" annotation="out caller-allocates, optional" comment="Out parameter for the 'day' part of the date"/>
         <comment xml:space="preserve">Gets the year/month/date parts of the @timetype in one call.</comment>
->>>>>>> 4debd0ca
         <custom>    icaltimetype *itt;
     g_return_if_fail(timetype != NULL);
     itt = (struct icaltimetype *)i_cal_object_get_native ((ICalObject *)timetype);
@@ -627,19 +385,11 @@
         *day = itt->day; </custom>
     </method>
     <method name="i_cal_time_set_date" corresponds="CUSTOM" kind="set" since="1.0">
-<<<<<<< HEAD
-        <parameter type="ICalTime *" name="timetype" comment="The #ICalTime to be set to."/>
-        <parameter type="gint" name="year" comment="The 'year' part of the date." />
-        <parameter type="gint" name="month" comment="The 'month' part of the date." />
-        <parameter type="gint" name="day" comment="The 'day' part of the date." />
-        <comment xml:space="preserve">Set the year/month/date parts of the @timetype in one call. This doesn't verify validity of the given date.</comment>
-=======
         <parameter type="ICalTime *" name="timetype" comment="The #ICalTime to be set to"/>
         <parameter type="gint" name="year" comment="The 'year' part of the date" />
         <parameter type="gint" name="month" comment="The 'month' part of the date" />
         <parameter type="gint" name="day" comment="The 'day' part of the date" />
         <comment xml:space="preserve">Sets the year/month/date parts of the @timetype in one call. This doesn't verify validity of the given date.</comment>
->>>>>>> 4debd0ca
         <custom>    icaltimetype *itt;
     g_return_if_fail(timetype != NULL);
     itt = (struct icaltimetype *)i_cal_object_get_native ((ICalObject *)timetype);
@@ -649,19 +399,11 @@
     itt->day = day; </custom>
     </method>
     <method name="i_cal_time_get_time" corresponds="CUSTOM" kind="get" since="1.0">
-<<<<<<< HEAD
-        <parameter type="const ICalTime *" name="timetype" comment="The #ICalTime to be queried."/>
-        <parameter type="gint *" name="hour" annotation="out caller-allocates, optional" comment="Out parameter for the 'hour' part of the time."/>
-        <parameter type="gint *" name="minute" annotation="out caller-allocates, optional" comment="Out parameter for the 'minute' part of the time."/>
-        <parameter type="gint *" name="second" annotation="out caller-allocates, optional" comment="Out parameter for the 'second' part of the time."/>
-        <comment xml:space="preserve">Get the hour/minute/second parts of the @timetype in one call.</comment>
-=======
         <parameter type="const ICalTime *" name="timetype" comment="The #ICalTime to be queried"/>
         <parameter type="gint *" name="hour" annotation="out caller-allocates, optional" comment="Out parameter for the 'hour' part of the time"/>
         <parameter type="gint *" name="minute" annotation="out caller-allocates, optional" comment="Out parameter for the 'minute' part of the time"/>
         <parameter type="gint *" name="second" annotation="out caller-allocates, optional" comment="Out parameter for the 'second' part of the time"/>
         <comment xml:space="preserve">Gets the hour/minute/second parts of the @timetype in one call.</comment>
->>>>>>> 4debd0ca
         <custom>    icaltimetype *itt;
     g_return_if_fail(timetype != NULL);
     itt = (struct icaltimetype *)i_cal_object_get_native ((ICalObject *)timetype);
@@ -674,19 +416,11 @@
         *second = itt->second; </custom>
     </method>
     <method name="i_cal_time_set_time" corresponds="CUSTOM" kind="set" since="1.0">
-<<<<<<< HEAD
-        <parameter type="ICalTime *" name="timetype" comment="The #ICalTime to be set to."/>
-        <parameter type="gint" name="hour" comment="The 'hour' part of the time." />
-        <parameter type="gint" name="minute" comment="The 'minute' part of the time." />
-        <parameter type="gint" name="second" comment="The 'second' part of the time." />
-        <comment xml:space="preserve">Set the hour/minute/second parts of the @timetype in one call. This doesn't verify validity of the given time.</comment>
-=======
         <parameter type="ICalTime *" name="timetype" comment="The #ICalTime to be set to"/>
         <parameter type="gint" name="hour" comment="The 'hour' part of the time" />
         <parameter type="gint" name="minute" comment="The 'minute' part of the time" />
         <parameter type="gint" name="second" comment="The 'second' part of the time" />
         <comment xml:space="preserve">Sets the hour/minute/second parts of the @timetype in one call. This doesn't verify validity of the given time.</comment>
->>>>>>> 4debd0ca
         <custom>    icaltimetype *itt;
     g_return_if_fail(timetype != NULL);
     itt = (struct icaltimetype *)i_cal_object_get_native ((ICalObject *)timetype);
