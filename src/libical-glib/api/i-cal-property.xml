--- conflicted
+++ resolved
@@ -19,17 +19,8 @@
         <returns type="ICalProperty *" annotation="transfer full" comment="The newly created #ICalProperty with the type @kind."/>
         <comment xml:space="preserve">Create a #ICalProperty of the target type.</comment>
     </method>
-<<<<<<< HEAD
-    <method name="i_cal_property_new_clone" corresponds="icalproperty_clone" kind="clone" since="1.0">
-=======
-    <method name="i_cal_property_clone" corresponds="icalproperty_new_clone" kind="clone" since="1.0">
->>>>>>> 9a08148f
+    <method name="i_cal_property_clone" corresponds="icalproperty_clone" kind="clone" since="1.0">
         <parameter type="ICalProperty *" name="prop" comment="The #ICalProperty to be cloned."/>
-        <returns type="ICalProperty *" annotation="transfer full" comment="The newly created #ICalProperty deeply cloned from @prop."/>
-        <comment xml:space="preserve">Deprecated function to clone a #ICalProperty. Use i_cal_property_clone instead.</comment>
-    </method>
-    <method name="i_cal_property_clone" corresponds="icalproperty_clone" kind="clone" since="3.1">
-        <parameter type="const ICalProperty *" name="prop" comment="The #ICalProperty to be cloned."/>
         <returns type="ICalProperty *" annotation="transfer full" comment="The newly created #ICalProperty deeply cloned from @prop."/>
         <comment xml:space="preserve">Deeply clone a #ICalProperty.</comment>
     </method>
