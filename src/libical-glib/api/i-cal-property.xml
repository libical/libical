--- conflicted
+++ resolved
@@ -19,13 +19,8 @@
         <returns type="ICalProperty *" annotation="transfer full" comment="The newly created #ICalProperty with the type @kind."/>
         <comment xml:space="preserve">Creates a #ICalProperty of the target type.</comment>
     </method>
-<<<<<<< HEAD
-    <method name="i_cal_property_clone" corresponds="icalproperty_clone" kind="clone" since="3.1">
-        <parameter type="const ICalProperty *" name="prop" comment="The #ICalProperty to be cloned."/>
-=======
     <method name="i_cal_property_clone" corresponds="icalproperty_new_clone" kind="clone" since="1.0">
         <parameter type="ICalProperty *" name="prop" comment="The #ICalProperty to be cloned"/>
->>>>>>> 4debd0ca
         <returns type="ICalProperty *" annotation="transfer full" comment="The newly created #ICalProperty deeply cloned from @prop."/>
         <comment xml:space="preserve">Deeply clone a #ICalProperty.</comment>
     </method>
@@ -35,15 +30,9 @@
         <comment xml:space="preserve">Creates a #ICalProperty from a string.</comment>
     </method>
     <method name="i_cal_property_as_ical_string" corresponds="icalproperty_as_ical_string_r" since="1.0">
-<<<<<<< HEAD
-        <parameter type="ICalProperty *" name="prop" comment="The #ICalProperty to be converted."/>
-        <returns type="gchar *" annotation="transfer full" comment="The string representation of @prop."/>
-        <comment xml:space="preserve">Convert a #ICalProperty to a string representation.</comment>
-=======
         <parameter type="ICalProperty *" name="prop" comment="The #ICalProperty to be converted"/>
         <returns type="gchar *" annotation="transfer full" comment="The string representation of @prop."/>
         <comment xml:space="preserve">Converts a #ICalProperty to a string representation.</comment>
->>>>>>> 4debd0ca
     </method>
     <method name="i_cal_property_free" corresponds="icalproperty_free" annotation="skip" kind="destructor" since="1.0">
         <parameter type="ICalProperty *" name="prop" annotation="transfer full" comment="The #ICalProperty to be freed"/>
@@ -60,11 +49,6 @@
         <comment xml:space="preserve">Checks whether the native part of #ICalProperty is of the type icalproperty.</comment>
     </method>
     <method name="i_cal_property_add_parameter" corresponds="icalproperty_add_parameter" since="1.0">
-<<<<<<< HEAD
-        <parameter type="ICalProperty *" name="prop" comment="The #ICalProperty to be set."/>
-        <parameter type="ICalParameter *" name="parameter" annotation="transfer none" owner_op="prop" comment="The parameter to be added into @prop."/>
-        <comment xml:space="preserve">Add a #ICalParameter into the #ICalProperty. It behaves like set the copy of the #ICalParameter. Upon completion the native part of #ICalParameter will be set to NULL.</comment>
-=======
         <parameter type="ICalProperty *" name="prop" comment="The #ICalProperty to be set"/>
         <parameter type="ICalParameter *" name="parameter" annotation="transfer none" owner_op="prop" comment="The parameter to be added into @prop"/>
         <comment xml:space="preserve">Adds a #ICalParameter into the #ICalProperty. It behaves like set the copy of the #ICalParameter. Upon completion the native part of #ICalParameter will be set to NULL.</comment>
@@ -78,7 +62,6 @@
 
     i_cal_property_add_parameter(prop, parameter);
     g_object_unref(parameter);</custom>
->>>>>>> 4debd0ca
     </method>
     <method name="i_cal_property_take_parameter" corresponds="CUSTOM" annotation="skip" since="1.0">
         <parameter type="ICalProperty *" name="prop" comment="The #ICalProperty to be set."/>
@@ -91,21 +74,6 @@
     g_object_unref(parameter);</custom>
     </method>
     <method name="i_cal_property_set_parameter" corresponds="icalproperty_set_parameter" since="1.0">
-<<<<<<< HEAD
-        <parameter type="ICalProperty *" name="prop" comment="The #ICalProperty to be set."/>
-        <parameter type="ICalParameter *" name="parameter" annotation="transfer none" owner_op="prop" comment="The parameter to be set into @prop."/>
-        <comment xml:space="preserve">Set a #ICalParameter into the #ICalProperty. It behaves like set the copy of the #ICalParameter. Upon completion the native part of #ICalParameter will be set to NULL.</comment>
-    </method>
-    <method name="i_cal_property_set_parameter_from_string" corresponds="icalproperty_set_parameter_from_string" since="1.0">
-        <parameter type="ICalProperty *" name="prop" comment="The #ICalProperty to be set."/>
-        <parameter type="const gchar *" name="name" comment="The name of the parameter."/>
-        <parameter type="const gchar *" name="value" comment="The value of the parameter."/>
-        <comment xml:space="preserve">Set the #ICalProperty with the parameter defined by the name and value.</comment>
-    </method>
-    <method name="i_cal_property_get_parameter_as_string" corresponds="icalproperty_get_parameter_as_string_r" since="1.0">
-        <parameter type="ICalProperty *" name="prop" comment="The #ICalProperty to be queried."/>
-        <parameter type="const gchar *" name="name" comment="The name of the target parameter."/>
-=======
         <parameter type="ICalProperty *" name="prop" comment="The #ICalProperty to be set"/>
         <parameter type="ICalParameter *" name="parameter" annotation="transfer none" owner_op="prop" comment="The parameter to be set into @prop"/>
         <comment xml:space="preserve">Sets a #ICalParameter into the #ICalProperty. It behaves like set the copy of the #ICalParameter. Upon completion the native part of #ICalParameter will be set to NULL.</comment>
@@ -119,7 +87,6 @@
     <method name="i_cal_property_get_parameter_as_string" corresponds="icalproperty_get_parameter_as_string_r" since="1.0">
         <parameter type="ICalProperty *" name="prop" comment="The #ICalProperty to be queried"/>
         <parameter type="const gchar *" name="name" comment="The name of the target parameter"/>
->>>>>>> 4debd0ca
         <returns type="gchar *" annotation="transfer full" comment="The string representation of the parameter."/>
         <comment xml:space="preserve">Gets the string representation of the target parameter in the #ICalProperty.</comment>
     </method>
@@ -192,49 +159,29 @@
         <comment xml:space="preserve">Gets the #ICalValue of #ICalProperty.</comment>
     </method>
     <method name="i_cal_property_get_value_as_string" corresponds="icalproperty_get_value_as_string_r" since="1.0">
-<<<<<<< HEAD
-        <parameter type="const ICalProperty *" name="prop" comment="The #ICalProperty to be queried."/>
-=======
         <parameter type="const ICalProperty *" name="prop" comment="The #ICalProperty to be queried"/>
->>>>>>> 4debd0ca
         <returns type="gchar *" annotation="transfer full" comment="The string representation of the value of the #ICalProperty."/>
         <comment xml:space="preserve">Gets the string representation of the value in #ICalProperty.</comment>
     </method>
     <method name="i_cal_value_set_parent" corresponds="icalvalue_set_parent" since="2.0">
         <parameter type="ICalValue *" name="value" comment="The child #ICalValue"/>
         <parameter type="ICalProperty *" name="property" annotation="nullable" comment="The parent #ICalProperty"/>
-<<<<<<< HEAD
-        <comment xml:space="preserve">Set the parent property of a value.</comment>
-=======
         <comment xml:space="preserve">Sets the parent property of a value.</comment>
->>>>>>> 4debd0ca
     </method>
     <method name="i_cal_value_get_parent" corresponds="icalvalue_get_parent" since="3.0">
         <parameter type="ICalValue *" name="value" comment="The child #ICalValue"/>
         <returns type="ICalProperty *" annotation="transfer full, nullable" comment="The parent #ICalProperty"/>
-<<<<<<< HEAD
-        <comment xml:space="preserve">Get the parent #ICalProperty of the specified #ICalValue.</comment>
-=======
         <comment xml:space="preserve">Gets the parent #ICalProperty of the specified #ICalValue.</comment>
->>>>>>> 4debd0ca
     </method>
     <method name="i_cal_parameter_set_parent" corresponds="icalparameter_set_parent" since="3.0">
         <parameter type="ICalParameter *" name="param" comment="The child #ICalParameter"/>
         <parameter type="ICalProperty *" name="property" annotation="nullable" comment="The parent #ICalProperty"/>
-<<<<<<< HEAD
-        <comment xml:space="preserve">Set the parent #ICalProperty of an #ICalParameter.</comment>
-=======
         <comment xml:space="preserve">Sets the parent #ICalProperty of an #ICalParameter.</comment>
->>>>>>> 4debd0ca
     </method>
     <method name="i_cal_parameter_get_parent" corresponds="icalparameter_get_parent" since="3.0">
         <parameter type="ICalParameter *" name="param" comment="The child #ICalParameter"/>
         <returns type="ICalProperty *" annotation="transfer full, nullable" comment="The parent #ICalProperty"/>
-<<<<<<< HEAD
-        <comment xml:space="preserve">Get the parent #ICalProperty of the specified #ICalParameter.</comment>
-=======
         <comment xml:space="preserve">Gets the parent #ICalProperty of the specified #ICalParameter.</comment>
->>>>>>> 4debd0ca
     </method>
     <method name="i_cal_property_set_x_name" corresponds="icalproperty_set_x_name" since="1.0">
         <parameter type="ICalProperty *" name="prop" comment="A #ICalProperty"/>
@@ -242,21 +189,12 @@
         <comment xml:space="preserve">Sets the name of x property for the #ICalProperty.</comment>
     </method>
     <method name="i_cal_property_get_x_name" corresponds="icalproperty_get_x_name" since="1.0">
-<<<<<<< HEAD
-        <parameter type="ICalProperty *" name="prop" comment="A #ICalProperty."/>
-        <returns type="const gchar *" annotation="nullable" comment="The name of x property."/>
-        <comment xml:space="preserve">Get the name of x property.</comment>
-    </method>
-    <method name="i_cal_property_get_property_name" corresponds="icalproperty_get_property_name_r" since="1.0">
-        <parameter type="const ICalProperty *" name="prop" comment="A #ICalProperty."/>
-=======
         <parameter type="ICalProperty *" name="prop" comment="A #ICalProperty"/>
         <returns type="const gchar *" annotation="nullable" comment="The name of x property."/>
         <comment xml:space="preserve">Gets the name of x property.</comment>
     </method>
     <method name="i_cal_property_get_property_name" corresponds="icalproperty_get_property_name_r" since="1.0">
         <parameter type="const ICalProperty *" name="prop" comment="A #ICalProperty"/>
->>>>>>> 4debd0ca
         <returns type="gchar *" annotation="transfer full" comment="Property name of #ICalProperty."/>
         <comment xml:space="preserve">Gets the property name of #ICalProperty.</comment>
     </method>
@@ -281,28 +219,17 @@
         <comment xml:space="preserve">Converts the #ICalPropertyKind to a string.</comment>
     </method>
     <method name="i_cal_property_kind_from_string" corresponds="icalproperty_string_to_kind" since="1.0">
-<<<<<<< HEAD
-        <parameter type="const gchar *" name="string" comment="A string representing #ICalPropertyKind."/>
-=======
         <parameter type="const gchar *" name="string" comment="A string representing #ICalPropertyKind"/>
->>>>>>> 4debd0ca
         <returns type="ICalPropertyKind" comment="The #ICalPropertyKind."/>
         <comment xml:space="preserve">Converts the string to #ICalPropertyKind.</comment>
     </method>
     <method name="i_cal_property_kind_is_valid" corresponds="icalproperty_kind_is_valid" since="1.0">
         <parameter type="const ICalPropertyKind" name="kind" comment="The #ICalPropertyKind"/>
         <returns type="gboolean" comment="1 if valid, 0 if not."/>
-<<<<<<< HEAD
-        <comment xml:space="preserve">Check whether #ICalPropertyKind is valid.</comment>
-    </method>
-    <method name="i_cal_property_method_from_string" corresponds="icalproperty_string_to_method" since="1.0">
-        <parameter type="const gchar *" name="str" comment="A string."/>
-=======
         <comment xml:space="preserve">Checks whether #ICalPropertyKind is valid.</comment>
     </method>
     <method name="i_cal_property_method_from_string" corresponds="icalproperty_string_to_method" since="1.0">
         <parameter type="const gchar *" name="str" comment="A string"/>
->>>>>>> 4debd0ca
         <returns type="ICalPropertyMethod" comment="The #ICalPropertyMethod."/>
         <comment xml:space="preserve">Converts the string to #ICalPropertyKind.</comment>
     </method>
@@ -312,11 +239,7 @@
         <comment xml:space="preserve">Converts the #ICalPropertyMethod to string.</comment>
     </method>
     <method name="i_cal_property_enum_to_string" corresponds="icalproperty_enum_to_string_r" since="1.0">
-<<<<<<< HEAD
-        <parameter type="gint" name="e" comment="The enum to be converted."/>
-=======
         <parameter type="gint" name="e" comment="The enum to be converted"/>
->>>>>>> 4debd0ca
         <returns type="gchar *" annotation="transfer full" comment="The string representation of @e."/>
         <comment xml:space="preserve">Converts the enum to string.</comment>
     </method>
@@ -327,11 +250,7 @@
         <comment xml:space="preserve">Converts a integer and string into an enum.</comment>
     </method>
     <method name="i_cal_property_status_from_string" corresponds="icalproperty_string_to_status" since="1.0">
-<<<<<<< HEAD
-        <parameter type="const gchar *" name="str" comment="A string."/>
-=======
         <parameter type="const gchar *" name="str" comment="A string"/>
->>>>>>> 4debd0ca
         <returns type="ICalPropertyStatus" comment="The #ICalPropertyStatus."/>
         <comment xml:space="preserve">Converts the string to #ICalPropertyKind.</comment>
     </method>
