--- conflicted
+++ resolved
@@ -19,18 +19,8 @@
         <returns type="ICalComponent *" annotation="transfer full" comment="The newly created #ICalComponent."/>
         <comment xml:space="preserve">Create a new #ICalComponent with specific type.</comment>
     </method>
-<<<<<<< HEAD
-    <method name="i_cal_component_new_clone" corresponds="icalcomponent_clone" kind="clone" since="1.0">
-        <parameter type="ICalComponent *" name="component" comment="The #ICalComponent to be cloned."/>
-        <returns type="ICalComponent *" annotation="transfer full" comment="The newly deeply cloned #ICalComponent."/>
-        <comment xml:space="preserve">Deprecated function to clone a #ICalComponent. Use i_cal_component_clone instead</comment>
-    </method>
-    <method name="i_cal_component_clone" corresponds="icalcomponent_clone" kind="clone" since="3.1">
-        <parameter type="const ICalComponent *" name="component" comment="The #ICalComponent to be cloned."/>
-=======
-    <method name="i_cal_component_clone" corresponds="icalcomponent_new_clone" kind="clone" since="1.0">
+    <method name="i_cal_component_clone" corresponds="icalcomponent_clone" kind="clone" since="1.0">
         <parameter type="ICalComponent *" name="component" comment="The #ICalComponent to be created."/>
->>>>>>> 9a08148f
         <returns type="ICalComponent *" annotation="transfer full" comment="The newly deeply cloned #ICalComponent."/>
         <comment xml:space="preserve">Deeply clone a #ICalComponent.</comment>
     </method>
