--- conflicted
+++ resolved
@@ -19,13 +19,8 @@
         <returns type="ICalComponent *" annotation="transfer full" comment="The newly created #ICalComponent."/>
         <comment xml:space="preserve">Creates a new #ICalComponent with specific type.</comment>
     </method>
-<<<<<<< HEAD
-    <method name="i_cal_component_clone" corresponds="icalcomponent_clone" kind="clone" since="3.1">
-        <parameter type="const ICalComponent *" name="component" comment="The #ICalComponent to be created."/>
-=======
     <method name="i_cal_component_clone" corresponds="icalcomponent_new_clone" kind="clone" since="1.0">
         <parameter type="ICalComponent *" name="component" comment="The #ICalComponent to be created"/>
->>>>>>> 4debd0ca
         <returns type="ICalComponent *" annotation="transfer full" comment="The newly deeply cloned #ICalComponent."/>
         <comment xml:space="preserve">Deeply clone a #ICalComponent.</comment>
     </method>
@@ -44,24 +39,14 @@
         <comment xml:space="preserve">Frees a #ICalComponent.</comment>
     </method>
     <method name="i_cal_component_as_ical_string" corresponds="icalcomponent_as_ical_string_r" since="1.0">
-<<<<<<< HEAD
-        <parameter type="ICalComponent *" name="component" comment="The #ICalComponent to be converted."/>
-=======
         <parameter type="ICalComponent *" name="component" comment="The #ICalComponent to be converted"/>
->>>>>>> 4debd0ca
         <returns type="gchar *" annotation="transfer full" comment="The string representation of #ICalComponent."/>
         <comment xml:space="preserve">Converts a #ICalComponent to a string.</comment>
     </method>
     <method name="i_cal_component_is_valid" corresponds="icalcomponent_is_valid" since="1.0">
-<<<<<<< HEAD
-        <parameter type="ICalComponent *" name="component" comment="The #ICalComponent to be checked."/>
-        <returns type="gboolean" comment="1 if yes, 0 if not."/>
-        <comment xml:space="preserve">Check whether #ICalComponent is valid.</comment>
-=======
         <parameter type="ICalComponent *" name="component" comment="The #ICalComponent to be checked"/>
         <returns type="gboolean" comment="1 if yes, 0 if not."/>
         <comment xml:space="preserve">Checks whether #ICalComponent is valid.</comment>
->>>>>>> 4debd0ca
     </method>
     <method name="i_cal_component_isa" corresponds="icalcomponent_isa" since="1.0">
         <parameter type="const ICalComponent *" name="component" comment="The #ICalComponent to be checked"/>
@@ -74,16 +59,6 @@
         <comment xml:space="preserve">Checks whether the native part of #ICalComponent is icalcomponent.</comment>
     </method>
     <method name="i_cal_component_add_property" corresponds="icalcomponent_add_property" since="1.0">
-<<<<<<< HEAD
-        <parameter type="ICalComponent *" name="component" comment="A #ICalComponent."/>
-        <parameter type="ICalProperty *" name="property" translator_argus="component" comment="An #ICalProperty."/>
-        <comment xml:space="preserve">Add an #ICalProperty into #ICalComponent.</comment>
-    </method>
-    <method name="i_cal_component_take_property" corresponds="CUSTOM" annotation="skip" since="1.0">
-        <parameter type="ICalComponent *" name="component" comment="An #ICalComponent."/>
-        <parameter type="ICalProperty *" name="property" annotation="transfer full" comment="An #ICalProperty."/>
-        <comment xml:space="preserve">Add the @property into the @component and unrefs the @property.</comment>
-=======
         <parameter type="ICalComponent *" name="component" comment="A #ICalComponent"/>
         <parameter type="ICalProperty *" name="property" translator_argus="component" comment="An #ICalProperty"/>
         <comment xml:space="preserve">Adds an #ICalProperty into #ICalComponent.</comment>
@@ -92,7 +67,6 @@
         <parameter type="ICalComponent *" name="component" comment="An #ICalComponent"/>
         <parameter type="ICalProperty *" name="property" annotation="transfer full" comment="An #ICalProperty"/>
         <comment xml:space="preserve">Adds the @property into the @component and unrefs the @property.</comment>
->>>>>>> 4debd0ca
         <custom>    g_return_if_fail(I_CAL_IS_COMPONENT(component));
     g_return_if_fail(I_CAL_IS_PROPERTY(property));
 
@@ -111,16 +85,6 @@
         <comment xml:space="preserve">Counts the number of #ICalProperty in #ICalComponent.</comment>
     </method>
     <method name="i_cal_property_get_parent" corresponds="icalproperty_get_parent" since="2.0">
-<<<<<<< HEAD
-        <parameter type="ICalProperty *" name="property" comment="The #ICalProperty."/>
-        <returns type="ICalComponent *" annotation="transfer full, nullable" translator_argus="(GObject *)property" comment="The parent #ICalComponent of #ICalProperty."/>
-        <comment xml:space="preserve">Get the parent component of the property. Use with caution. When icalproperty is deallocated, it won't deallocate its parent. However the #ICalComponent object created using this method will be deallocated (if no reference in other places). So You need to make sure there is another reference except the one in #ICalProperty.</comment>
-    </method>
-    <method name="i_cal_property_set_parent" corresponds="icalproperty_set_parent" since="3.0">
-        <parameter type="ICalProperty *" name="property" comment="An #ICalProperty."/>
-        <parameter type="ICalComponent *" name="component" annotation="nullable" comment="An #ICalComponent."/>
-        <comment xml:space="preserve">Set the parent #ICalComponent of the specified #ICalProperty.</comment>
-=======
         <parameter type="ICalProperty *" name="property" comment="The #ICalProperty"/>
         <returns type="ICalComponent *" annotation="transfer full, nullable" translator_argus="(GObject *)property" comment="The parent #ICalComponent of #ICalProperty."/>
         <comment xml:space="preserve">Gets the parent component of the property. Use with caution. When icalproperty is deallocated, it won't deallocate its parent. However the #ICalComponent object created using this method will be deallocated (if no reference in other places). So You need to make sure there is another reference except the one in #ICalProperty.</comment>
@@ -137,7 +101,6 @@
         <comment xml:space="preserve">If the property is a DATE-TIME with a TZID parameter and a corresponding VTIMEZONE is present in the component, the returned component will already be in the correct timezone; otherwise the caller is responsible for converting it.
  *
  * The @comp can be NULL, in which case the parent of the @prop is used to find the corresponding time zone.</comment>
->>>>>>> 4debd0ca
     </method>
     <method name="i_cal_property_get_datetime_with_component" corresponds="icalproperty_get_datetime_with_component" kind="get" since="3.0.5">
         <parameter type="ICalProperty *" name="prop" comment="An #ICalProperty."/>
@@ -153,23 +116,6 @@
         <comment xml:space="preserve">Gets the current #ICalProperty in #ICalComponent.</comment>
     </method>
     <method name="i_cal_component_get_first_property" corresponds="icalcomponent_get_first_property" since="1.0">
-<<<<<<< HEAD
-        <parameter type="ICalComponent *" name="component" comment="A #ICalComponent."/>
-        <parameter type="ICalPropertyKind" name="kind" comment="A #ICalPropertyKind."/>
-        <returns type="ICalProperty *" annotation="transfer full, nullable" translator_argus="(GObject *)component" comment="The first #ICalProperty."/>
-        <comment xml:space="preserve">Get the first #ICalProperty with specific kind in #ICalComponent.</comment>
-    </method>
-    <method name="i_cal_component_get_next_property" corresponds="icalcomponent_get_next_property" since="1.0">
-        <parameter type="ICalComponent *" name="component" comment="A #ICalComponent."/>
-        <parameter type="ICalPropertyKind" name="kind" comment="A #ICalPropertyKind."/>
-        <returns type="ICalProperty *" annotation="transfer full, nullable" translator_argus="(GObject *)component" comment="The next #ICalProperty."/>
-        <comment xml:space="preserve">Get the next #ICalProperty with specific kind in #ICalComponent.</comment>
-    </method>
-    <method name="i_cal_component_get_inner" corresponds="icalcomponent_get_inner" since="1.0">
-        <parameter type="ICalComponent *" name="comp" comment="A #ICalComponent."/>
-        <returns type="ICalComponent *" annotation="transfer full, nullable" translator_argus="(GObject *)comp" comment="The first VEVENT, VTODO or VJOURNAL sub-component."/>
-        <comment xml:space="preserve">Return the first VEVENT, VTODO or VJOURNAL sub-component of cop, or comp if it is one of those types.</comment>
-=======
         <parameter type="ICalComponent *" name="component" comment="A #ICalComponent"/>
         <parameter type="ICalPropertyKind" name="kind" comment="A #ICalPropertyKind"/>
         <returns type="ICalProperty *" annotation="transfer full, nullable" translator_argus="(GObject *)component" comment="The first #ICalProperty."/>
@@ -185,7 +131,6 @@
         <parameter type="ICalComponent *" name="comp" comment="A #ICalComponent"/>
         <returns type="ICalComponent *" annotation="transfer full, nullable" translator_argus="(GObject *)comp" comment="The first VEVENT, VTODO or VJOURNAL sub-component."/>
         <comment xml:space="preserve">Returns the first VEVENT, VTODO or VJOURNAL sub-component of cop, or comp if it is one of those types.</comment>
->>>>>>> 4debd0ca
     </method>
     <method name="i_cal_component_add_component" corresponds="icalcomponent_add_component" since="1.0">
         <parameter type="ICalComponent *" name="parent" comment="A #ICalComponent"/>
@@ -254,18 +199,6 @@
         <comment xml:space="preserve">Gets the current #ICalComponent in #ICalComponent.</comment>
     </method>
     <method name="i_cal_component_get_first_component" corresponds="icalcomponent_get_first_component" since="1.0">
-<<<<<<< HEAD
-        <parameter type="ICalComponent *" name="component" comment="A #ICalComponent."/>
-        <parameter type="ICalComponentKind" name="kind" comment="A #ICalComponentKind."/>
-        <returns type="ICalComponent *" annotation="transfer full, nullable" translator_argus="(GObject *)component" comment="The first #ICalComponent."/>
-        <comment xml:space="preserve">Get the first #ICalComponent with specific kind in #ICalComponent.</comment>
-    </method>
-    <method name="i_cal_component_get_next_component" corresponds="icalcomponent_get_next_component" since="1.0">
-        <parameter type="ICalComponent *" name="component" comment="A #ICalComponent."/>
-        <parameter type="ICalComponentKind" name="kind" comment="A #ICalComponentKind."/>
-        <returns type="ICalComponent *" annotation="transfer full, nullable" translator_argus="(GObject *)component" comment="The next #ICalComponent."/>
-        <comment xml:space="preserve">Get the next #ICalComponent with specific kind in #ICalComponent.</comment>
-=======
         <parameter type="ICalComponent *" name="component" comment="A #ICalComponent"/>
         <parameter type="ICalComponentKind" name="kind" comment="A #ICalComponentKind"/>
         <returns type="ICalComponent *" annotation="transfer full, nullable" translator_argus="(GObject *)component" comment="The first #ICalComponent."/>
@@ -276,7 +209,6 @@
         <parameter type="ICalComponentKind" name="kind" comment="A #ICalComponentKind"/>
         <returns type="ICalComponent *" annotation="transfer full, nullable" translator_argus="(GObject *)component" comment="The next #ICalComponent."/>
         <comment xml:space="preserve">Gets the next #ICalComponent with specific kind in #ICalComponent.</comment>
->>>>>>> 4debd0ca
     </method>
     <method name="i_cal_component_begin_component" corresponds="icalcomponent_begin_component" since="1.0">
         <parameter type="ICalComponent *" name="component" comment="A #ICalComponent"/>
@@ -324,21 +256,12 @@
         <comment xml:space="preserve">Converts some X-LIC-ERROR properties into RETURN-STATUS properties.</comment>
     </method>
     <method name="i_cal_component_kind_is_valid" corresponds="icalcomponent_kind_is_valid" since="1.0">
-<<<<<<< HEAD
-        <parameter type="const ICalComponentKind" name="kind" comment="A #ICalComponentKind."/>
-        <returns type="gboolean" comment="1 if @kind id a #ICalComponent but not the I_CAL_NO_COMPONENT, 0 if not."/>
-        <comment xml:space="preserve">Check if a #ICalComponentKind is valid.</comment>
-    </method>
-    <method name="i_cal_component_kind_from_string" corresponds="icalcomponent_string_to_kind" since="1.0">
-        <parameter type="const gchar *" name="string" comment="A string."/>
-=======
         <parameter type="const ICalComponentKind" name="kind" comment="A #ICalComponentKind"/>
         <returns type="gboolean" comment="1 if @kind id a #ICalComponent but not the I_CAL_NO_COMPONENT, 0 if not."/>
         <comment xml:space="preserve">Checks if a #ICalComponentKind is valid.</comment>
     </method>
     <method name="i_cal_component_kind_from_string" corresponds="icalcomponent_string_to_kind" since="1.0">
         <parameter type="const gchar *" name="string" comment="A string"/>
->>>>>>> 4debd0ca
         <returns type="ICalComponentKind" error_return_value="I_CAL_NO_COMPONENT" comment="A #ICalComponentKind"/>
         <comment xml:space="preserve">Converts a string to a #ICalComponentKind.</comment>
     </method>
@@ -358,46 +281,6 @@
         <comment xml:space="preserve">For VEVENT, VTODO, VJOURNAL and VTIMEZONE: reports the start and end times of an event in UTC.</comment>
     </method>
     <method name="i_cal_component_set_dtstart" corresponds="icalcomponent_set_dtstart" kind="set" since="1.0">
-<<<<<<< HEAD
-        <parameter type="ICalComponent *" name="comp" comment="A #ICalComponent."/>
-        <parameter type="ICalTime *" name="v" comment="A #ICalTime."/>
-        <comment xml:space="preserve">Set the dtstart of the #ICalComponent.</comment>
-    </method>
-    <method name="i_cal_component_get_dtstart" corresponds="icalcomponent_get_dtstart" kind="get" since="1.0">
-        <parameter type="ICalComponent *" name="comp" comment="A #ICalComponent."/>
-        <returns type="ICalTime *" annotation="transfer full" comment="A #ICalTime."/>
-        <comment xml:space="preserve">Get the dtstart of the #ICalComponent.</comment>
-    </method>
-    <method name="i_cal_component_set_dtend" corresponds="icalcomponent_set_dtend" kind="set" since="1.0">
-        <parameter type="ICalComponent *" name="comp" comment="A #ICalComponent."/>
-        <parameter type="ICalTime *" name="v" comment="A #ICalTime."/>
-        <comment xml:space="preserve">Set the dtend of the #ICalComponent.</comment>
-    </method>
-    <method name="i_cal_component_get_dtend" corresponds="icalcomponent_get_dtend" kind="get" since="1.0">
-        <parameter type="ICalComponent *" name="comp" comment="A #ICalComponent."/>
-        <returns type="ICalTime *" annotation="transfer full" comment="A #ICalTime."/>
-        <comment xml:space="preserve">Get the dtend of the #ICalComponent.</comment>
-    </method>
-    <method name="i_cal_component_set_due" corresponds="icalcomponent_set_due" kind="set" since="1.0">
-        <parameter type="ICalComponent *" name="comp" comment="A #ICalComponent."/>
-        <parameter type="ICalTime *" name="v" comment="A #ICalTime."/>
-        <comment xml:space="preserve">Set the due of the #ICalComponent.</comment>
-    </method>
-    <method name="i_cal_component_get_due" corresponds="icalcomponent_get_due" kind="get" since="1.0">
-        <parameter type="ICalComponent *" name="comp" comment="A #ICalComponent."/>
-        <returns type="ICalTime *" annotation="transfer full" comment="A #ICalTime."/>
-        <comment xml:space="preserve">Get the due of the #ICalComponent.</comment>
-    </method>
-    <method name="i_cal_component_set_duration" corresponds="icalcomponent_set_duration" kind="set" since="1.0">
-        <parameter type="ICalComponent *" name="comp" comment="A #ICalComponent."/>
-        <parameter type="ICalDuration *" name="v" comment="A #ICalDuration."/>
-        <comment xml:space="preserve">Set the duration of the #ICalComponent.</comment>
-    </method>
-    <method name="i_cal_component_get_duration" corresponds="icalcomponent_get_duration" kind="get" since="1.0">
-        <parameter type="ICalComponent *" name="comp" comment="A #ICalComponent."/>
-        <returns type="ICalDuration *" annotation="transfer full" comment="An #ICalDuration."/>
-        <comment xml:space="preserve">Get the duration of the #ICalComponent.</comment>
-=======
         <parameter type="ICalComponent *" name="comp" comment="A #ICalComponent"/>
         <parameter type="ICalTime *" name="v" comment="A #ICalTime"/>
         <comment xml:space="preserve">Sets the dtstart of the #ICalComponent.</comment>
@@ -436,7 +319,6 @@
         <parameter type="ICalComponent *" name="comp" comment="A #ICalComponent"/>
         <returns type="ICalDuration *" annotation="transfer full" comment="An #ICalDuration."/>
         <comment xml:space="preserve">Gets the duration of the #ICalComponent.</comment>
->>>>>>> 4debd0ca
     </method>
     <method name="i_cal_component_set_method" corresponds="icalcomponent_set_method" kind="set" since="1.0">
         <parameter type="ICalComponent *" name="comp" comment="A #ICalComponent"/>
@@ -449,16 +331,6 @@
         <comment xml:space="preserve">Gets the method of the #ICalComponent.</comment>
     </method>
     <method name="i_cal_component_set_dtstamp" corresponds="icalcomponent_set_dtstamp" kind="set" since="1.0">
-<<<<<<< HEAD
-        <parameter type="ICalComponent *" name="comp" comment="A #ICalComponent."/>
-        <parameter type="ICalTime *" name="v" comment="A #ICalTime."/>
-        <comment xml:space="preserve">Set the dtstamp of the #ICalComponent.</comment>
-    </method>
-    <method name="i_cal_component_get_dtstamp" corresponds="icalcomponent_get_dtstamp" kind="get" since="1.0">
-        <parameter type="ICalComponent *" name="comp" comment="A #ICalComponent."/>
-        <returns type="ICalTime *" annotation="transfer full" comment="A #ICalTime."/>
-        <comment xml:space="preserve">Get the dtstamp of the #ICalComponent.</comment>
-=======
         <parameter type="ICalComponent *" name="comp" comment="A #ICalComponent"/>
         <parameter type="ICalTime *" name="v" comment="A #ICalTime"/>
         <comment xml:space="preserve">Sets the dtstamp of the #ICalComponent.</comment>
@@ -467,7 +339,6 @@
         <parameter type="ICalComponent *" name="comp" comment="A #ICalComponent"/>
         <returns type="ICalTime *" annotation="transfer full" comment="A #ICalTime."/>
         <comment xml:space="preserve">Gets the dtstamp of the #ICalComponent.</comment>
->>>>>>> 4debd0ca
     </method>
     <method name="i_cal_component_set_summary" corresponds="icalcomponent_set_summary" kind="set" since="1.0">
         <parameter type="ICalComponent *" name="comp" comment="A #ICalComponent"/>
@@ -510,16 +381,6 @@
         <comment xml:space="preserve">Gets the relcalid of the #ICalComponent.</comment>
     </method>
     <method name="i_cal_component_set_recurrenceid" corresponds="icalcomponent_set_recurrenceid" kind="set" since="1.0">
-<<<<<<< HEAD
-        <parameter type="ICalComponent *" name="comp" comment="A #ICalComponent."/>
-        <parameter type="ICalTime *" name="v" comment="A #ICalTime."/>
-        <comment xml:space="preserve">Set the recurrenceid of the #ICalComponent.</comment>
-    </method>
-    <method name="i_cal_component_get_recurrenceid" corresponds="icalcomponent_get_recurrenceid" kind="get" since="1.0">
-        <parameter type="ICalComponent *" name="comp" comment="A #ICalComponent."/>
-        <returns type="ICalTime *" annotation="transfer full" comment="A #ICalTime."/>
-        <comment xml:space="preserve">Get the recurrenceid of the #ICalComponent.</comment>
-=======
         <parameter type="ICalComponent *" name="comp" comment="A #ICalComponent"/>
         <parameter type="ICalTime *" name="v" comment="A #ICalTime"/>
         <comment xml:space="preserve">Sets the recurrenceid of the #ICalComponent.</comment>
@@ -528,7 +389,6 @@
         <parameter type="ICalComponent *" name="comp" comment="A #ICalComponent"/>
         <returns type="ICalTime *" annotation="transfer full" comment="A #ICalTime."/>
         <comment xml:space="preserve">Gets the recurrenceid of the #ICalComponent.</comment>
->>>>>>> 4debd0ca
     </method>
     <method name="i_cal_component_set_description" corresponds="icalcomponent_set_description" kind="set" since="1.0">
         <parameter type="ICalComponent *" name="comp" comment="A #ICalComponent"/>
@@ -568,11 +428,7 @@
     <method name="i_cal_component_get_status" corresponds="icalcomponent_get_status" kind="get" since="1.0">
         <parameter type="ICalComponent *" name="comp" comment="A #ICalComponent"/>
         <returns type="ICalPropertyStatus" comment="A #ICalPropertyStatus."/>
-<<<<<<< HEAD
-        <comment xml:space="preserve">Get the status of the #ICalComponent.</comment>
-=======
         <comment xml:space="preserve">Gets the status of the #ICalComponent.</comment>
->>>>>>> 4debd0ca
     </method>
     <declaration position="header" content="typedef void (*ICalComponentForeachTZIDFunc)(ICalParameter *param, gpointer user_data);"/>
     <declaration position="body">
@@ -580,57 +436,6 @@
     void (* callback)(ICalParameter *param, void *user_data);
     void *user_data;
 };
-<<<<<<< HEAD
-
-static void foreach_tzid_cb(icalparameter *in_param, void *user_data)
-{
-    ICalParameter *param;
-    struct ForeachTZIDData *data = user_data;
-
-    g_return_if_fail (data != NULL);
-
-    param = i_cal_parameter_new_full(in_param, NULL);
-    (*(data->callback))(param, data->user_data);
-    i_cal_object_steal_native((ICalObject *) param);
-    g_object_unref(param);
-}</declaration>
-    <method name="i_cal_component_foreach_tzid" corresponds="CUSTOM" kind="other" since="3.0.5">
-        <parameter type="ICalComponent *" name="comp" comment="The #ICalComponent to be queried."/>
-        <parameter type="ICalComponentForeachTZIDFunc" name="callback" annotation="scope call" comment="The callback function."/>
-        <parameter type="gpointer" name="user_data" annotation="nullable, closure callback" comment="The data for callback function"/>
-        <comment>Apply the same manipulation on every tzid in #ICalComponent.</comment>
-        <custom>    struct ForeachTZIDData data;
-    icalcomponent *native_comp;
-
-    g_return_if_fail (I_CAL_IS_COMPONENT (comp));
-    g_return_if_fail (callback != NULL);
-
-    native_comp = i_cal_object_get_native((ICalObject *) comp);
-    g_return_if_fail (native_comp != NULL);
-
-    data.callback = callback;
-    data.user_data = user_data;
-
-    icalcomponent_foreach_tzid(native_comp, foreach_tzid_cb, &amp;data);</custom>
-    </method>
-    <declaration position="header" content="typedef void (*ICalComponentForeachRecurrenceFunc)(ICalComponent *comp, ICalTimeSpan *span, gpointer user_data);"/>
-    <declaration position="body">
-struct ForeachRecurrenceData {
-    ICalComponent *comp;
-    void (* callback)(ICalComponent *comp, ICalTimeSpan *span, void *user_data);
-    void *user_data;
-};
-
-static void foreach_recurrence_cb(icalcomponent *in_comp, struct icaltime_span *in_span, void *user_data)
-{
-    ICalTimeSpan *span;
-    struct ForeachRecurrenceData *data = user_data;
-
-    g_return_if_fail (data != NULL);
-    g_return_if_fail (in_span != NULL);
-    g_warn_if_fail (i_cal_object_get_native ((ICalObject *)data->comp) == (gpointer) in_comp);
-
-=======
 
 static void foreach_tzid_cb(icalparameter *in_param, void *user_data)
 {
@@ -680,27 +485,17 @@
     g_return_if_fail (in_span != NULL);
     g_warn_if_fail (i_cal_object_get_native ((ICalObject *)data->comp) == (gpointer) in_comp);
 
->>>>>>> 4debd0ca
     span = i_cal_time_span_new_full(*in_span);
     (*(data->callback))(data->comp, span, data->user_data);
     g_object_unref(span);
 }</declaration>
     <method name="i_cal_component_foreach_recurrence" corresponds="CUSTOM" kind="other" since="3.0.5">
-<<<<<<< HEAD
-        <parameter type="ICalComponent *" name="comp" comment="The #ICalComponent to be queried."/>
-        <parameter type="ICalTime *" name="start" comment="Ignore timespans before this"/>
-        <parameter type="ICalTime *" name="end" comment="Ignore timespans after this"/>
-        <parameter type="ICalComponentForeachRecurrenceFunc" name="callback" annotation="scope call" comment="Function called for each timespan within the range."/>
-        <parameter type="gpointer" name="user_data" annotation="nullable, closure callback" comment="The user data for callback function"/>
-        <comment>Cycle through all recurrances of an event. This function will call the specified callback function for once for the base value of DTSTART, and foreach recurring date/time value. It will filter out events that are specified as an EXDATE or an EXRULE.</comment>
-=======
         <parameter type="ICalComponent *" name="comp" comment="The #ICalComponent to be queried"/>
         <parameter type="ICalTime *" name="start" comment="Ignore timespans before this"/>
         <parameter type="ICalTime *" name="end" comment="Ignore timespans after this"/>
         <parameter type="ICalComponentForeachRecurrenceFunc" name="callback" annotation="scope call" comment="Function called for each timespan within the range"/>
         <parameter type="gpointer" name="user_data" annotation="nullable, closure callback" comment="The user data for callback function"/>
         <comment>Cycles through all recurrences of an event. This function will call the specified callback function for once for the base value of DTSTART, and foreach recurring date/time value. It will filter out events that are specified as an EXDATE or an EXRULE.</comment>
->>>>>>> 4debd0ca
         <custom>    struct ForeachRecurrenceData data;
     icalcomponent *native_comp;
     struct icaltimetype *native_start, *native_end;
@@ -730,19 +525,11 @@
         <comment xml:space="preserve">Returns the icaltimezone in the component corresponding to the TZID, or NULL if it can't be found.</comment>
     </method>
     <method name="i_cal_property_recurrence_is_excluded" corresponds="icalproperty_recurrence_is_excluded" since="1.0">
-<<<<<<< HEAD
-        <parameter type="ICalComponent *" name="comp" comment="A #ICalComponent."/>
-        <parameter type="ICalTime *" name="dtstart" native_op="POINTER" comment="The base dtstart value for this component."/>
-        <parameter type="ICalTime *" name="recurtime" native_op="POINTER" comment="The time to test against."/>
-        <returns type="gboolean" comment="1 if yes, 0 if not."/>
-        <comment xml:space="preserve">Decide if this recurrance is acceptable. This function decides if a specific recurrence value is excluded by EXRULE or EXDATE properties.</comment>
-=======
         <parameter type="ICalComponent *" name="comp" comment="A #ICalComponent"/>
         <parameter type="ICalTime *" name="dtstart" native_op="POINTER" comment="The base dtstart value for this component"/>
         <parameter type="ICalTime *" name="recurtime" native_op="POINTER" comment="The time to test against"/>
         <returns type="gboolean" comment="1 if yes, 0 if not."/>
         <comment xml:space="preserve">Decides if this recurrence is acceptable. This function decides if a specific recurrence value is excluded by EXRULE or EXDATE properties.</comment>
->>>>>>> 4debd0ca
     </method>
     <method name="i_cal_component_new_vcalendar" corresponds="icalcomponent_new_vcalendar" kind="constructor" since="1.0">
         <returns type="ICalComponent *" annotation="transfer full" comment="The newly created #ICalComponent."/>
