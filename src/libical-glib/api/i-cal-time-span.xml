<!--
  Copyright (C) 2015 William Yu <williamyu@gnome.org>

  This library is free software: you can redistribute it and/or modify it
  under the terms of version 2.1. of the GNU Lesser General Public License
  as published by the Free Software Foundation.

  This library is distributed in the hope that it will be useful, but
  WITHOUT ANY WARRANTY; without even the implied warranty of MERCHANTABILITY
  or FITNESS FOR A PARTICULAR PURPOSE. See the GNU Lesser General Public License
  for more details.

  You should have received a copy of the GNU Lesser General Public License
  along with this library. If not, see <https://www.gnu.org/licenses/>.
-->
<structure namespace="ICal" name="TimeSpan" native="struct icaltime_span" is_bare="true" default_native="icaltime_span_new(icaltime_null_time(), icaltime_null_time(), 0)" includes="libical-glib/i-cal-time.h">
    <method name="i_cal_time_span_new_timet" corresponds="CUSTOM" kind="constructor" since="3.0.5">
<<<<<<< HEAD
        <parameter type="timespec_t" name="start" comment="Start of the time span."/>
        <parameter type="timespec_t" name="end" comment="End of the time span."/>
        <parameter type="gboolean" name="is_busy" comment="Whether the time span is busy."/>
=======
        <parameter type="time_t" name="start" comment="Start of the time span"/>
        <parameter type="time_t" name="end" comment="End of the time span"/>
        <parameter type="gboolean" name="is_busy" comment="Whether the time span is busy"/>
>>>>>>> 07dc84fb
        <returns type="ICalTimeSpan *" annotation="transfer full" comment="The newly created #ICalTimeSpan." />
        <comment xml:space="preserve">Creates a new #ICalTimeSpan. Free it with g_object_unref(), when no longer needed.</comment>
        <custom>    struct icaltime_span span;
    span.start = start;
    span.end = end;
    span.is_busy = is_busy ? 1 : 0;
    return i_cal_time_span_new_full(span);</custom>
    </method>
    <method name="i_cal_time_span_clone" corresponds="CUSTOM" kind="constructor" since="3.0.5">
        <parameter type="const ICalTimeSpan *" name="src" comment="A time span to clone"/>
        <returns type="ICalTimeSpan *" annotation="transfer full" comment="The newly created #ICalTimeSpan, clone of @src." />
        <comment xml:space="preserve">Creates a new #ICalTimeSpan, clone of @src. Free it with g_object_unref(), when no longer needed.</comment>
        <custom>    struct icaltime_span *span;
    g_return_val_if_fail(I_CAL_IS_TIME_SPAN(src), NULL);
    span = ((struct icaltime_span *)i_cal_object_get_native ((ICalObject *)src));
    g_return_val_if_fail (span != NULL, NULL);
    return i_cal_time_span_new_full(*span);</custom>
    </method>
    <method name="i_cal_time_span_get_start" corresponds="CUSTOM" kind="get" since="1.0">
<<<<<<< HEAD
        <parameter type="ICalTimeSpan *" name="timespan" comment="The #ICalTimeSpan to be queried."/>
        <returns type="timespec_t" comment="The start." />
        <comment xml:space="preserve">Get the start of #ICalTimeSpan.</comment>
        <custom>	g_return_val_if_fail (timespan != NULL, icaltime_msec_to_timespec(0));
	return ((struct icaltime_span *)i_cal_object_get_native ((ICalObject *)timespan))->start;</custom>
    </method>
    <method name="i_cal_time_span_set_start" corresponds="CUSTOM" kind="set" since="1.0">
        <parameter type="ICalTimeSpan *" name="timespan" comment="The #ICalTimeSpan to be set."/>
        <parameter type="timespec_t" name="start" comment="The start." />
        <comment xml:space="preserve">Set the start of #ICalTimeSpan.</comment>
=======
        <parameter type="ICalTimeSpan *" name="timespan" comment="The #ICalTimeSpan to be queried"/>
        <returns type="time_t" comment="The start." />
        <comment xml:space="preserve">Gets the start of #ICalTimeSpan.</comment>
        <custom>	g_return_val_if_fail (timespan != NULL, 0);
	return ((struct icaltime_span *)i_cal_object_get_native ((ICalObject *)timespan))->start;</custom>
    </method>
    <method name="i_cal_time_span_set_start" corresponds="CUSTOM" kind="set" since="1.0">
        <parameter type="ICalTimeSpan *" name="timespan" comment="The #ICalTimeSpan to be set"/>
        <parameter type="time_t" name="start" comment="The start" />
        <comment xml:space="preserve">Sets the start of #ICalTimeSpan.</comment>
>>>>>>> 07dc84fb
        <custom>	g_return_if_fail (timespan != NULL);
	((struct icaltime_span *)i_cal_object_get_native ((ICalObject *)timespan))->start = start;</custom>
    </method>
    <method name="i_cal_time_span_get_end" corresponds="CUSTOM" kind="get" since="1.0">
<<<<<<< HEAD
        <parameter type="ICalTimeSpan *" name="timespan" comment="The #ICalTimeSpan to be queried."/>
        <returns type="timespec_t" comment="The end." />
        <comment xml:space="preserve">Get the end of #ICalTimeSpan.</comment>
	<custom>	g_return_val_if_fail (timespan != NULL, icaltime_msec_to_timespec(0));
	return ((struct icaltime_span *)i_cal_object_get_native ((ICalObject *)timespan))->end;</custom>
    </method>
    <method name="i_cal_time_span_set_end" corresponds="CUSTOM" kind="set" since="1.0">
        <parameter type="ICalTimeSpan *" name="timespan" comment="The #ICalTimeSpan to be set."/>
        <parameter type="timespec_t" name="end" comment="The end." />
        <comment xml:space="preserve">Set the end of #ICalTimeSpan.</comment>
=======
        <parameter type="ICalTimeSpan *" name="timespan" comment="The #ICalTimeSpan to be queried"/>
        <returns type="time_t" comment="The end." />
        <comment xml:space="preserve">Gets the end of #ICalTimeSpan.</comment>
        <custom>	g_return_val_if_fail (timespan != NULL, 0);
	return ((struct icaltime_span *)i_cal_object_get_native ((ICalObject *)timespan))->end;</custom>
    </method>
    <method name="i_cal_time_span_set_end" corresponds="CUSTOM" kind="set" since="1.0">
        <parameter type="ICalTimeSpan *" name="timespan" comment="The #ICalTimeSpan to be set"/>
        <parameter type="time_t" name="end" comment="The end" />
        <comment xml:space="preserve">Sets the end of #ICalTimeSpan.</comment>
>>>>>>> 07dc84fb
        <custom>	g_return_if_fail (timespan != NULL);
	((struct icaltime_span *)i_cal_object_get_native ((ICalObject *)timespan))->end = end;</custom>
    </method>
    <method name="i_cal_time_span_get_is_busy" corresponds="CUSTOM" kind="get" since="1.0">
        <parameter type="ICalTimeSpan *" name="timespan" comment="The #ICalTimeSpan to be queried"/>
        <returns type="gboolean" comment="The is_busy." />
        <comment xml:space="preserve">Gets the is_busy of #ICalTimeSpan.</comment>
        <custom>	g_return_val_if_fail (timespan != NULL, FALSE);
	return ((struct icaltime_span *)i_cal_object_get_native ((ICalObject *)timespan))->is_busy != 0;</custom>
    </method>
    <method name="i_cal_time_span_set_is_busy" corresponds="CUSTOM" kind="set" since="1.0">
        <parameter type="ICalTimeSpan *" name="timespan" comment="The #ICalTimeSpan to be set"/>
        <parameter type="gboolean" name="is_busy" comment="The is_busy" />
        <comment xml:space="preserve">Sets the is_busy of #ICalTimeSpan.</comment>
        <custom>	g_return_if_fail (timespan != NULL);
	((struct icaltime_span *)i_cal_object_get_native ((ICalObject *)timespan))->is_busy = is_busy ? 1 : 0;</custom>
    </method>
</structure><|MERGE_RESOLUTION|>--- conflicted
+++ resolved
@@ -15,15 +15,9 @@
 -->
 <structure namespace="ICal" name="TimeSpan" native="struct icaltime_span" is_bare="true" default_native="icaltime_span_new(icaltime_null_time(), icaltime_null_time(), 0)" includes="libical-glib/i-cal-time.h">
     <method name="i_cal_time_span_new_timet" corresponds="CUSTOM" kind="constructor" since="3.0.5">
-<<<<<<< HEAD
-        <parameter type="timespec_t" name="start" comment="Start of the time span."/>
-        <parameter type="timespec_t" name="end" comment="End of the time span."/>
-        <parameter type="gboolean" name="is_busy" comment="Whether the time span is busy."/>
-=======
-        <parameter type="time_t" name="start" comment="Start of the time span"/>
-        <parameter type="time_t" name="end" comment="End of the time span"/>
+        <parameter type="timespec_t" name="start" comment="Start of the time span"/>
+        <parameter type="timespec_t" name="end" comment="End of the time span"/>
         <parameter type="gboolean" name="is_busy" comment="Whether the time span is busy"/>
->>>>>>> 07dc84fb
         <returns type="ICalTimeSpan *" annotation="transfer full" comment="The newly created #ICalTimeSpan." />
         <comment xml:space="preserve">Creates a new #ICalTimeSpan. Free it with g_object_unref(), when no longer needed.</comment>
         <custom>    struct icaltime_span span;
@@ -43,56 +37,30 @@
     return i_cal_time_span_new_full(*span);</custom>
     </method>
     <method name="i_cal_time_span_get_start" corresponds="CUSTOM" kind="get" since="1.0">
-<<<<<<< HEAD
-        <parameter type="ICalTimeSpan *" name="timespan" comment="The #ICalTimeSpan to be queried."/>
+        <parameter type="ICalTimeSpan *" name="timespan" comment="The #ICalTimeSpan to be queried"/>
         <returns type="timespec_t" comment="The start." />
-        <comment xml:space="preserve">Get the start of #ICalTimeSpan.</comment>
+        <comment xml:space="preserve">Gets the start of #ICalTimeSpan.</comment>
         <custom>	g_return_val_if_fail (timespan != NULL, icaltime_msec_to_timespec(0));
 	return ((struct icaltime_span *)i_cal_object_get_native ((ICalObject *)timespan))->start;</custom>
     </method>
     <method name="i_cal_time_span_set_start" corresponds="CUSTOM" kind="set" since="1.0">
-        <parameter type="ICalTimeSpan *" name="timespan" comment="The #ICalTimeSpan to be set."/>
-        <parameter type="timespec_t" name="start" comment="The start." />
-        <comment xml:space="preserve">Set the start of #ICalTimeSpan.</comment>
-=======
-        <parameter type="ICalTimeSpan *" name="timespan" comment="The #ICalTimeSpan to be queried"/>
-        <returns type="time_t" comment="The start." />
-        <comment xml:space="preserve">Gets the start of #ICalTimeSpan.</comment>
-        <custom>	g_return_val_if_fail (timespan != NULL, 0);
-	return ((struct icaltime_span *)i_cal_object_get_native ((ICalObject *)timespan))->start;</custom>
-    </method>
-    <method name="i_cal_time_span_set_start" corresponds="CUSTOM" kind="set" since="1.0">
         <parameter type="ICalTimeSpan *" name="timespan" comment="The #ICalTimeSpan to be set"/>
-        <parameter type="time_t" name="start" comment="The start" />
+        <parameter type="timespec_t" name="start" comment="The start" />
         <comment xml:space="preserve">Sets the start of #ICalTimeSpan.</comment>
->>>>>>> 07dc84fb
         <custom>	g_return_if_fail (timespan != NULL);
 	((struct icaltime_span *)i_cal_object_get_native ((ICalObject *)timespan))->start = start;</custom>
     </method>
     <method name="i_cal_time_span_get_end" corresponds="CUSTOM" kind="get" since="1.0">
-<<<<<<< HEAD
-        <parameter type="ICalTimeSpan *" name="timespan" comment="The #ICalTimeSpan to be queried."/>
+        <parameter type="ICalTimeSpan *" name="timespan" comment="The #ICalTimeSpan to be queried"/>
         <returns type="timespec_t" comment="The end." />
-        <comment xml:space="preserve">Get the end of #ICalTimeSpan.</comment>
-	<custom>	g_return_val_if_fail (timespan != NULL, icaltime_msec_to_timespec(0));
-	return ((struct icaltime_span *)i_cal_object_get_native ((ICalObject *)timespan))->end;</custom>
-    </method>
-    <method name="i_cal_time_span_set_end" corresponds="CUSTOM" kind="set" since="1.0">
-        <parameter type="ICalTimeSpan *" name="timespan" comment="The #ICalTimeSpan to be set."/>
-        <parameter type="timespec_t" name="end" comment="The end." />
-        <comment xml:space="preserve">Set the end of #ICalTimeSpan.</comment>
-=======
-        <parameter type="ICalTimeSpan *" name="timespan" comment="The #ICalTimeSpan to be queried"/>
-        <returns type="time_t" comment="The end." />
         <comment xml:space="preserve">Gets the end of #ICalTimeSpan.</comment>
-        <custom>	g_return_val_if_fail (timespan != NULL, 0);
+        <custom>	g_return_val_if_fail (timespan != NULL, icaltime_msec_to_timespec(0));
 	return ((struct icaltime_span *)i_cal_object_get_native ((ICalObject *)timespan))->end;</custom>
     </method>
     <method name="i_cal_time_span_set_end" corresponds="CUSTOM" kind="set" since="1.0">
         <parameter type="ICalTimeSpan *" name="timespan" comment="The #ICalTimeSpan to be set"/>
-        <parameter type="time_t" name="end" comment="The end" />
+        <parameter type="timespec_t" name="end" comment="The end" />
         <comment xml:space="preserve">Sets the end of #ICalTimeSpan.</comment>
->>>>>>> 07dc84fb
         <custom>	g_return_if_fail (timespan != NULL);
 	((struct icaltime_span *)i_cal_object_get_native ((ICalObject *)timespan))->end = end;</custom>
     </method>
