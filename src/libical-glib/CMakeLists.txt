--- conflicted
+++ resolved
@@ -102,11 +102,7 @@
   BYPRODUCTS ${LIBICAL_GLIB_SOURCES} ${CMAKE_CURRENT_BINARY_DIR}/libical-glib-private.h
              ${CMAKE_CURRENT_BINARY_DIR}/i-cal-forward-declarations.h
              ${CMAKE_CURRENT_BINARY_DIR}/ical-glib-build-check.c
-<<<<<<< HEAD
-  COMMENT "Generate the libical-glib-private.h headers"
-=======
   COMMENT "Generate the libical-glib sources"
->>>>>>> a74e4635
 )
 
 configure_file(
@@ -146,15 +142,10 @@
 )
 if(NOT SHARED_ONLY AND NOT STATIC_ONLY)
   add_library(ical-glib-static STATIC ${LIBICAL_GLIB_SOURCES})
-<<<<<<< HEAD
-  add_dependencies(ical-glib-static ical-header)
+  add_dependencies(ical-glib-static ical-header ical-glib-header)
   target_compile_options(
     ical-glib-static PUBLIC ${GLIB_CFLAGS} -DG_LOG_DOMAIN="libical-glib" -DLIBICAL_GLIB_COMPILATION
   )
-=======
-  add_dependencies(ical-glib-static ical-header ical-glib-header)
-  target_compile_options(ical-glib-static PUBLIC ${GLIB_CFLAGS} -DG_LOG_DOMAIN="libical-glib" -DLIBICAL_GLIB_COMPILATION)
->>>>>>> a74e4635
   target_link_libraries(ical-glib-static ${GLIB_LIBRARIES})
 endif()
 
