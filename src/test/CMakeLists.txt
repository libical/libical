--- conflicted
+++ resolved
@@ -169,34 +169,6 @@
 
 ########### next target ###############
 
-<<<<<<< HEAD
-if(NOT WIN32) #since we currently do not have a Windows reference file
-  if(HAVE_GETOPT) #getopt is required
-    if(NOT USE_32BIT_TIME_T) #tests for years greater than 2037 will fail
-      set(icalrecurtest_SRCS icalrecur_test.c)
-      add_executable(icalrecurtest ${icalrecurtest_SRCS})
-      target_link_libraries(icalrecurtest ical icalss icalvcal)
-      set(test_cmd "${CMAKE_BINARY_DIR}/src/test/icalrecurtest${CMAKE_EXECUTABLE_SUFFIX}")
-
-      #test rscale capable rrules
-      set(test_args "-r")
-      if(HAVE_ICU_DANGI)
-        set(reference_data "icalrecur_withicu_dangi_test.out")
-      elseif(ICU_FOUND)
-        set(reference_data "icalrecur_withicu_test.out")
-      else()
-        set(reference_data "icalrecur_withouticu_test.out")
-      endif()
-      add_test(NAME icalrecurtest-r
-        COMMAND ${CMAKE_COMMAND}
-        -D test_cmd=${test_cmd}
-        -D test_args:string=${test_args}
-        -D output_blessed=${CMAKE_SOURCE_DIR}/src/test/${reference_data}
-        -D output_test=${CMAKE_BINARY_DIR}/bin/test.out
-        -P ${CMAKE_SOURCE_DIR}/cmake/run_test.cmake
-      )
-      setprops(icalrecurtest-r)
-=======
 #cmake v3.14 compare_files can ignore line endings => needed on Windows
 set(CMAKE_COMPARE_FILES_IGNORE_EOL FALSE)
 if(NOT ${CMAKE_VERSION} VERSION_LESS 3.14)
@@ -208,7 +180,6 @@
     add_executable(icalrecurtest ${icalrecurtest_SRCS})
     target_link_libraries(icalrecurtest ical icalss icalvcal)
     set(test_cmd "${CMAKE_BINARY_DIR}/src/test/icalrecurtest${CMAKE_EXECUTABLE_SUFFIX}")
->>>>>>> 47f9a47a
 
     if(ICU_FOUND)
       #test rscale capable rrules
