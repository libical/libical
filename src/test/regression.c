/* -*- Mode: C -*-
  ======================================================================
  FILE: regression.c
  CREATOR: eric 03 April 1999

  DESCRIPTION:

  $Id: regression.c,v 1.67 2008-02-03 16:10:48 dothebart Exp $
  $Locker:  $

  (C) COPYRIGHT 1999 Eric Busboom
  http://www.softwarestudio.org

  The contents of this file are subject to the Mozilla Public License
  Version 1.0 (the "License"); you may not use this file except in
  compliance with the License. You may obtain a copy of the License at
  http://www.mozilla.org/MPL/

  Software distributed under the License is distributed on an "AS IS"
  basis, WITHOUT WARRANTY OF ANY KIND, either express or implied. See
  the License for the specific language governing rights and
  limitations under the License.

  The original author is Eric Busboom
  The original code is regression.c


  ======================================================================*/

#ifdef HAVE_CONFIG_H
#include "config.h"
#endif

#include <libical/ical.h>
#include <libicalss/icalss.h>
#include <libicalvcal/vobject.h>
#include <libicalvcal/icalvcal.h>
#include <libicalvcal/vcc.h>

#include "regression.h"

#include <assert.h>
#include <string.h> /* for strdup */
#include <stdlib.h> /* for malloc */
#include <stdio.h> /* for printf */
#include <time.h> /* for time() */
#ifndef WIN32
#include <unistd.h> /* for unlink, fork */
#include <sys/wait.h> /* For waitpid */
#include <sys/time.h> /* for select */
#else
#include <direct.h> /* for mkdir */
#include <windows.h>
#endif
#include <sys/types.h> /* For wait pid */

/* For GNU libc, strcmp appears to be a macro, so using strcmp in
 assert results in incomprehansible assertion messages. This
 eliminates the problem */

int regrstrcmp(const char* a, const char* b){
    return strcmp(a,b);
}

/* This example creates and minipulates the ical object that appears
 * in rfc 2445, page 137 */
/*
static char str[] = "BEGIN:VCALENDAR\
PRODID:\"-//RDU Software//NONSGML HandCal//EN\"\
VERSION:2.0\
BEGIN:VTIMEZONE\
TZID:America/New_York\
BEGIN:STANDARD\
DTSTART:19981025T020000\
RDATE:19981025T020000\
TZOFFSETFROM:-0400\
TZOFFSETTO:-0500\
TZNAME:EST\
END:STANDARD\
BEGIN:DAYLIGHT\
DTSTART:19990404T020000\
RDATE:19990404T020000\
TZOFFSETFROM:-0500\
TZOFFSETTO:-0400\
TZNAME:EDT\
END:DAYLIGHT\
END:VTIMEZONE\
BEGIN:VEVENT\
DTSTAMP:19980309T231000Z\
UID:guid-1.host1.com\
ORGANIZER;ROLE=CHAIR:MAILTO:mrbig@host.com\
ATTENDEE;RSVP=TRUE;ROLE=REQ-PARTICIPANT;CUTYPE=GROUP:MAILTO:employee-A@host.com\
DESCRIPTION:Project XYZ Review Meeting\
CATEGORIES:MEETING\
CLASS:PUBLIC\
CREATED:19980309T130000Z\
SUMMARY:XYZ Project Review\
DTSTART;TZID=America/New_York:19980312T083000\
DTEND;TZID=America/New_York:19980312T093000\
LOCATION:1CP Conference Room 4350\
END:VEVENT\
BEGIN:BOOGA\
DTSTAMP:19980309T231000Z\
X-LIC-FOO:Booga\
DTSTOMP:19980309T231000Z\
UID:guid-1.host1.com\
END:BOOGA\
END:VCALENDAR";
*/


/* Return a list of all attendees who are required. */
/*
static char** get_required_attendees(icalcomponent* event)
{
    icalproperty* p;
    icalparameter* parameter;

    char **attendees;
    int max = 10;
    int c = 0;

    attendees = malloc(max * (sizeof (char *)));

    ok("event is non null", (event != 0));
    int_is("event is a VEVENT", icalcomponent_isa(event), ICAL_VEVENT_COMPONENT);

    for(
	p = icalcomponent_get_first_property(event,ICAL_ATTENDEE_PROPERTY);
	p != 0;
	p = icalcomponent_get_next_property(event,ICAL_ATTENDEE_PROPERTY)
	) {

	parameter = icalproperty_get_first_parameter(p,ICAL_ROLE_PARAMETER);

	if ( icalparameter_get_role(parameter) == ICAL_ROLE_REQPARTICIPANT)
	{
	    attendees[c++] = icalmemory_strdup(icalproperty_get_attendee(p));

            if (c >= max) {
                max *= 2;
                attendees = realloc(attendees, max * (sizeof (char *)));
            }

	}
    }

    return attendees;
}
*/

/* If an attendee has a PARTSTAT of NEEDSACTION or has no PARTSTAT
   parameter, change it to TENTATIVE. */
 /*
static void update_attendees(icalcomponent* event)
{
    icalproperty* p;
    icalparameter* parameter;


    assert(event != 0);
    assert(icalcomponent_isa(event) == ICAL_VEVENT_COMPONENT);

    for(
	p = icalcomponent_get_first_property(event,ICAL_ATTENDEE_PROPERTY);
	p != 0;
	p = icalcomponent_get_next_property(event,ICAL_ATTENDEE_PROPERTY)
	) {

	parameter = icalproperty_get_first_parameter(p,ICAL_PARTSTAT_PARAMETER);

	if (parameter == 0) {

	    icalproperty_add_parameter(
		p,
		icalparameter_new_partstat(ICAL_PARTSTAT_TENTATIVE)
		);

	} else if (icalparameter_get_partstat(parameter) == ICAL_PARTSTAT_NEEDSACTION) {

	    icalproperty_remove_parameter_by_ref(p,parameter);

	    icalparameter_free(parameter);

	    icalproperty_add_parameter(
		p,
		icalparameter_new_partstat(ICAL_PARTSTAT_TENTATIVE)
		);
	}

    }
}
 */

void test_values()
{
    icalvalue *v;
    icalvalue *copy;

    v = icalvalue_new_caladdress("cap://value/1");

    is("icalvalue_new_caladdress()",
       icalvalue_get_caladdress(v), "cap://value/1");

    icalvalue_set_caladdress(v,"cap://value/2");

    is("icalvalue_set_caladdress()",
       icalvalue_get_caladdress(v), "cap://value/2");

    is("icalvalue_as_ical_string()",
       icalvalue_as_ical_string(v), "cap://value/2");

    copy = icalvalue_new_clone(v);

    is("icalvalue_new_clone()",
       icalvalue_as_ical_string(copy), "cap://value/2");
    icalvalue_free(v);
    icalvalue_free(copy);


    v = icalvalue_new_boolean(1);
    int_is("icalvalue_new_boolean(1)", icalvalue_get_boolean(v), 1);
    icalvalue_set_boolean(v,2);
    ok("icalvalue_set_boolean(2)", (2 == icalvalue_get_boolean(v)));
    is("icalvalue_as_ical_string()", icalvalue_as_ical_string(v), "2");

    copy = icalvalue_new_clone(v);
    is("icalvalue_new_clone()", icalvalue_as_ical_string(copy), "2");

    icalvalue_free(v);
    icalvalue_free(copy);


    v = icalvalue_new_x("test");
    is("icalvalue_new_x(test)", icalvalue_get_x(v), "test");
    icalvalue_set_x(v, "test2");
    is("icalvalue_set_x(test2)", icalvalue_get_x(v), "test2");
    is("icalvalue_as_ical_string()", icalvalue_as_ical_string(v), "test2");

    copy = icalvalue_new_clone(v);
    is("icalvalue_new_clone()", icalvalue_as_ical_string(copy), "test2");

    icalvalue_free(v);
    icalvalue_free(copy);


    v = icalvalue_new_date(icaltime_from_timet( 1023404802,0));
    is("icalvalue_new_date()", icalvalue_as_ical_string(v), "20020606T230642");
    icalvalue_set_date(v,icaltime_from_timet( 1023404802-3600,0));
    is("icalvalue_set_date()",icalvalue_as_ical_string(v), "20020606T220642");

    copy = icalvalue_new_clone(v);
    is("icalvalue_new_clone()",icalvalue_as_ical_string(v), "20020606T220642");

    icalvalue_free(v);
    icalvalue_free(copy);


    v = icalvalue_new(-1);

    ok("icalvalue_new(-1), Invalid type", (v == NULL));

    if (v!=0) icalvalue_free(v);

    ok("ICAL_BOOLEAN_VALUE",(ICAL_BOOLEAN_VALUE ==
           icalparameter_value_to_value_kind(ICAL_VALUE_BOOLEAN)));
    ok("ICAL_UTCOFFSET_VALUE",(ICAL_UTCOFFSET_VALUE ==
           icalparameter_value_to_value_kind(ICAL_VALUE_UTCOFFSET)));
    ok("ICAL_RECUR_VALUE", (ICAL_RECUR_VALUE ==
           icalparameter_value_to_value_kind(ICAL_VALUE_RECUR)));
    ok("ICAL_CALADDRESS_VALUE",(ICAL_CALADDRESS_VALUE ==
           icalparameter_value_to_value_kind(ICAL_VALUE_CALADDRESS)));
    ok("ICAL_PERIOD_VALUE", (ICAL_PERIOD_VALUE ==
           icalparameter_value_to_value_kind(ICAL_VALUE_PERIOD)));
    ok("ICAL_BINARY_VALUE",(ICAL_BINARY_VALUE ==
           icalparameter_value_to_value_kind(ICAL_VALUE_BINARY)));
    ok("ICAL_TEXT_VALUE",(ICAL_TEXT_VALUE ==
           icalparameter_value_to_value_kind(ICAL_VALUE_TEXT)));
    ok("ICAL_DURATION_VALUE",(ICAL_DURATION_VALUE ==
           icalparameter_value_to_value_kind(ICAL_VALUE_DURATION)));
    ok("ICAL_INTEGER_VALUE",
       (ICAL_INTEGER_VALUE == icalparameter_value_to_value_kind(ICAL_VALUE_INTEGER)));

    ok("ICAL_URI_VALUE",
       (ICAL_URI_VALUE == icalparameter_value_to_value_kind(ICAL_VALUE_URI)));
    ok("ICAL_FLOAT_VALUE",(ICAL_FLOAT_VALUE ==
           icalparameter_value_to_value_kind(ICAL_VALUE_FLOAT)));
    ok("ICAL_X_VALUE",(ICAL_X_VALUE ==
           icalparameter_value_to_value_kind(ICAL_VALUE_X)));
    ok("ICAL_DATETIME_VALUE",(ICAL_DATETIME_VALUE ==
           icalparameter_value_to_value_kind(ICAL_VALUE_DATETIME)));
    ok("ICAL_DATE_TIME",(ICAL_DATE_VALUE ==
           icalparameter_value_to_value_kind(ICAL_VALUE_DATE)));

    /*    v = icalvalue_new_caladdress(0);

    printf("Bad string: %p\n",v);

    if (v!=0) icalvalue_free(v); */

    icalerror_set_error_state(ICAL_MALFORMEDDATA_ERROR, ICAL_ERROR_NONFATAL);
    v = icalvalue_new_from_string(ICAL_RECUR_VALUE,"D2 #0");
    ok("illegal recur value", (v == 0));

    v = icalvalue_new_from_string(ICAL_TRIGGER_VALUE,"Gonk");
    ok("illegal trigger value", (v == 0));

    v = icalvalue_new_from_string(ICAL_REQUESTSTATUS_VALUE,"Gonk");
    ok("illegal requeststatus value", (v == 0));

    icalerror_set_error_state(ICAL_MALFORMEDDATA_ERROR, ICAL_ERROR_DEFAULT);
}


void test_properties()
{
    icalproperty *prop;
    icalparameter *param;

    icalproperty *clone;
    char test_cn_str[128] = "";
    char *test_cn_str_good = "A Common Name 1A Common Name 2A Common Name 3A Common Name 4";
    char *test_ical_str_good = "COMMENT;CN=A Common Name 1;CN=A Common Name 2;CN=A Common Name 3;CN=A \r\n Common Name 4:Another Comment\r\n";

    prop = icalproperty_vanew_comment(
	"Another Comment",
	icalparameter_new_cn("A Common Name 1"),
	icalparameter_new_cn("A Common Name 2"),
	icalparameter_new_cn("A Common Name 3"),
       	icalparameter_new_cn("A Common Name 4"),
	(void *)0);

    for(param = icalproperty_get_first_parameter(prop,ICAL_ANY_PARAMETER);
	param != 0;
	param = icalproperty_get_next_parameter(prop,ICAL_ANY_PARAMETER)) {
      const char *str = icalparameter_get_cn(param);
      if (VERBOSE) printf("Prop parameter: %s\n",icalparameter_get_cn(param));
      strcat(test_cn_str, str);
    }
    is("fetching parameters", test_cn_str, test_cn_str_good);

    if (VERBOSE) printf("Prop value: %s\n",icalproperty_get_comment(prop));
    is("icalproperty_get_comment()",
       icalproperty_get_comment(prop), "Another Comment");

    if (VERBOSE) printf("As iCAL string:\n %s\n",icalproperty_as_ical_string(prop));

    is("icalproperty_as_ical_string()",
       icalproperty_as_ical_string(prop), test_ical_str_good);

    clone = icalproperty_new_clone(prop);

    if (VERBOSE) printf("Clone:\n %s\n",icalproperty_as_ical_string(prop));
    is("icalproperty_new_clone()",
       icalproperty_as_ical_string(prop), test_ical_str_good);

    icalproperty_free(clone);
    icalproperty_free(prop);

    prop = icalproperty_new(-1);

    ok("test icalproperty_new() with invalid type (-1)",
       (prop == NULL));

    if (prop!=0) icalproperty_free(prop);
}

void test_utf8()
{
    icalproperty *prop;
    char *utf8text = "aáóaáóaáóaáóaáóaáóaáóaáóaáóaáóaáóaáóaáóaáóaáóaáóaáóaáóaáóaáóaáóaáóaáóaáóaáóaáóaáóaáóaáóaáóaáóaáóaáóaáóaáóaáóaáóaáóaá";
    char *test_ical_str_good = "DESCRIPTION:\r\n"
" aáóaáóaáóaáóaáóaáóaáóaáóaáóaáóaáóaáóaáóaáóaá\r\n"
" óaáóaáóaáóaáóaáóaáóaáóaáóaáóaáóaáóaáóaáóaáóa\r\n"
" áóaáóaáóaáóaáóaáóaáóaáóaáóaá\r\n";

    prop = icalproperty_new_description(utf8text);

    is("icalproperty_as_ical_string()",
       icalproperty_as_ical_string(prop), test_ical_str_good);
    icalproperty_free(prop);
}



void test_parameters()
{
    icalparameter *p;
    int i;
    int enums[] = {ICAL_CUTYPE_INDIVIDUAL,ICAL_CUTYPE_RESOURCE,ICAL_FBTYPE_BUSY,ICAL_PARTSTAT_NEEDSACTION,ICAL_ROLE_NONPARTICIPANT,ICAL_XLICCOMPARETYPE_LESSEQUAL,ICAL_XLICERRORTYPE_MIMEPARSEERROR,-1};

    char* str1 = "A Common Name";

    p = icalparameter_new_cn(str1);

    is("icalparameter_new_cn()", icalparameter_get_cn(p), str1);
    is("icalparameter_as_ical_string()" ,icalparameter_as_ical_string(p),"CN=A Common Name");

    icalparameter_free(p);

    p = icalparameter_new_from_string("PARTSTAT=ACCEPTED");
    ok("PARTSTAT_PARAMETER", (icalparameter_isa(p) == ICAL_PARTSTAT_PARAMETER));
    ok("PARTSTAT_ACCEPTED", (icalparameter_get_partstat(p) == ICAL_PARTSTAT_ACCEPTED));

    icalparameter_free(p);

    p = icalparameter_new_from_string("ROLE=CHAIR");

    ok("ROLE_PARAMETER", (icalparameter_isa(p) == ICAL_ROLE_PARAMETER));
    ok("ROLE_CHAIR", (icalparameter_get_role(p) == ICAL_ROLE_CHAIR));

    icalparameter_free(p);

    p = icalparameter_new_from_string("PARTSTAT=X-FOO");
    ok("PARTSTAT_PARAMETER", (icalparameter_isa(p) == ICAL_PARTSTAT_PARAMETER));
    ok("PARTSTAT_X", (icalparameter_get_partstat(p) == ICAL_PARTSTAT_X));

    icalparameter_free(p);

    p = icalparameter_new_from_string("X-PARAM=X-FOO");
    ok("X_PARAMETER", (icalparameter_isa(p) == ICAL_X_PARAMETER));

    icalparameter_free(p);


    for (i=0;enums[i] != -1; i++){
      if (VERBOSE) printf("%s\n",icalparameter_enum_to_string(enums[i]));
      ok("test paramter enums",
	 (icalparameter_string_to_enum(icalparameter_enum_to_string(enums[i]))==enums[i]));
    }
}


char *good_child =
"BEGIN:VEVENT\r\n"
"VERSION:2.0\r\n"
"DESCRIPTION:This is an event\r\n"
"COMMENT;CN=A Common Name 1;CN=A Common Name 2;CN=A Common Name 3;CN=A \r\n"
" Common Name 4:Another Comment\r\n"
"X-LIC-ERROR;X-LIC-ERRORTYPE=COMPONENT-PARSE-ERROR:This is only a test\r\n"
"END:VEVENT\r\n";

void test_components()
{
    icalcomponent* c;
    icalcomponent* child;

    c = icalcomponent_vanew(
	ICAL_VCALENDAR_COMPONENT,
	icalproperty_new_version("2.0"),
	icalproperty_new_prodid("-//RDU Software//NONSGML HandCal//EN"),
	icalproperty_vanew_comment(
	    "A Comment",
	    icalparameter_new_cn("A Common Name 1"),
	    (void *)0),
	icalcomponent_vanew(
	    ICAL_VEVENT_COMPONENT,
	    icalproperty_new_version("2.0"),
	    icalproperty_new_description("This is an event"),
	    icalproperty_vanew_comment(
		"Another Comment",
		icalparameter_new_cn("A Common Name 1"),
		icalparameter_new_cn("A Common Name 2"),
		icalparameter_new_cn("A Common Name 3"),
		icalparameter_new_cn("A Common Name 4"),
		(void *)0),
	    icalproperty_vanew_xlicerror(
		"This is only a test",
		icalparameter_new_xlicerrortype(ICAL_XLICERRORTYPE_COMPONENTPARSEERROR),
		(void *)0),

	    0
	    ),
	0
	);

    if (VERBOSE)
      printf("Original Component:\n%s\n\n",icalcomponent_as_ical_string(c));

    child = icalcomponent_get_first_component(c,ICAL_VEVENT_COMPONENT);

    ok("test icalcomponent_get_first_component()",
       (child != NULL));

    if (VERBOSE)
      printf("Child Component:\n%s\n\n",icalcomponent_as_ical_string(child));

    is("test results of child component",
       icalcomponent_as_ical_string(child), good_child);

    icalcomponent_free(c);
}


void test_memory()
{
    size_t bufsize = 256;
    int i;
    char *p;

    char S1[] = "1) When in the Course of human events, ";
    char S2[] = "2) it becomes necessary for one people to dissolve the political bands which have connected them with another, ";
    char S3[] = "3) and to assume among the powers of the earth, ";
    char S4[] = "4) the separate and equal station to which the Laws of Nature and of Nature's God entitle them, ";
    char S5[] = "5) a decent respect to the opinions of mankind requires that they ";
    char S6[] = "6) should declare the causes which impel them to the separation. ";
    char S7[] = "7) We hold these truths to be self-evident, ";
    char S8[] = "8) that all men are created equal, ";

/*    char S9[] = "9) that they are endowed by their Creator with certain unalienable Rights, ";
    char S10[] = "10) that among these are Life, Liberty, and the pursuit of Happiness. ";
    char S11[] = "11) That to secure these rights, Governments are instituted among Men, ";
    char S12[] = "12) deriving their just powers from the consent of the governed. ";
*/


    char *f, *b1, *b2, *b3, *b4, *b5, *b6, *b7, *b8;

#define BUFSIZE 1024

    f = icalmemory_new_buffer(bufsize);
    p = f;
    b1 = icalmemory_tmp_buffer(BUFSIZE);
    strcpy(b1, S1);
    icalmemory_append_string(&f, &p, &bufsize, b1);

    b2 = icalmemory_tmp_buffer(BUFSIZE);
    strcpy(b2, S2);
    icalmemory_append_string(&f, &p, &bufsize, b2);

    b3 = icalmemory_tmp_buffer(BUFSIZE);
    strcpy(b3, S3);
    icalmemory_append_string(&f, &p, &bufsize, b3);

    b4 = icalmemory_tmp_buffer(BUFSIZE);
    strcpy(b4, S4);
    icalmemory_append_string(&f, &p, &bufsize, b4);

    b5 = icalmemory_tmp_buffer(BUFSIZE);
    strcpy(b5, S5);
    icalmemory_append_string(&f, &p, &bufsize, b5);

    b6 = icalmemory_tmp_buffer(BUFSIZE);
    strcpy(b6, S6);
    icalmemory_append_string(&f, &p, &bufsize, b6);

    b7 = icalmemory_tmp_buffer(BUFSIZE);
    strcpy(b7, S7);
    icalmemory_append_string(&f, &p, &bufsize, b7);

    b8 = icalmemory_tmp_buffer(BUFSIZE);
    strcpy(b8, S8);
    icalmemory_append_string(&f, &p, &bufsize, b8);


    if (VERBOSE) {
      printf("1: %p %s \n",b1,b1);
      printf("2: %p %s\n",b2,b2);
      printf("3: %p %s\n",b3,b3);
      printf("4: %p %s\n",b4,b4);
      printf("5: %p %s\n",b5,b5);
      printf("6: %p %s\n",b6,b6);
      printf("7: %p %s\n",b7,b7);
      printf("8: %p %s\n",b8,b8);


      printf("Final: %s\n", f);

#ifdef WIN32
      printf("Final buffer size: %Iu\n",bufsize);
#else
      printf("Final buffer size: %zu\n",bufsize);
#endif
    }

    ok("final buffer size == 806", (bufsize == 806));

    free(f);

    bufsize = 4;

    f = icalmemory_new_buffer(bufsize);

    memset(f,0,bufsize);
    p = f;

    icalmemory_append_char(&f, &p, &bufsize, 'a');
    if (VERBOSE) printf("Char-by-Char buffer: %s\n", f);

    icalmemory_append_char(&f, &p, &bufsize, 'b');
    if (VERBOSE) printf("Char-by-Char buffer: %s\n", f);
    icalmemory_append_char(&f, &p, &bufsize, 'c');
    if (VERBOSE) printf("Char-by-Char buffer: %s\n", f);
    icalmemory_append_char(&f, &p, &bufsize, 'd');
    if (VERBOSE) printf("Char-by-Char buffer: %s\n", f);
    icalmemory_append_char(&f, &p, &bufsize, 'e');
    if (VERBOSE) printf("Char-by-Char buffer: %s\n", f);
    icalmemory_append_char(&f, &p, &bufsize, 'f');
    if (VERBOSE) printf("Char-by-Char buffer: %s\n", f);
    icalmemory_append_char(&f, &p, &bufsize, 'g');
    if (VERBOSE) printf("Char-by-Char buffer: %s\n", f);
    icalmemory_append_char(&f, &p, &bufsize, 'h');
    if (VERBOSE) printf("Char-by-Char buffer: %s\n", f);
    icalmemory_append_char(&f, &p, &bufsize, 'i');
    if (VERBOSE) printf("Char-by-Char buffer: %s\n", f);
    icalmemory_append_char(&f, &p, &bufsize, 'j');
    if (VERBOSE) printf("Char-by-Char buffer: %s\n", f);
    icalmemory_append_char(&f, &p, &bufsize, 'a');
    if (VERBOSE) printf("Char-by-Char buffer: %s\n", f);
    icalmemory_append_char(&f, &p, &bufsize, 'b');
    if (VERBOSE) printf("Char-by-Char buffer: %s\n", f);
    icalmemory_append_char(&f, &p, &bufsize, 'c');
    if (VERBOSE) printf("Char-by-Char buffer: %s\n", f);
    icalmemory_append_char(&f, &p, &bufsize, 'd');
    if (VERBOSE) printf("Char-by-Char buffer: %s\n", f);
    icalmemory_append_char(&f, &p, &bufsize, 'e');
    if (VERBOSE) printf("Char-by-Char buffer: %s\n", f);
    icalmemory_append_char(&f, &p, &bufsize, 'f');
    if (VERBOSE) printf("Char-by-Char buffer: %s\n", f);
    icalmemory_append_char(&f, &p, &bufsize, 'g');
    if (VERBOSE) printf("Char-by-Char buffer: %s\n", f);
    icalmemory_append_char(&f, &p, &bufsize, 'h');
    if (VERBOSE) printf("Char-by-Char buffer: %s\n", f);
    icalmemory_append_char(&f, &p, &bufsize, 'i');
    if (VERBOSE) printf("Char-by-Char buffer: %s\n", f);
    icalmemory_append_char(&f, &p, &bufsize, 'j');
    if (VERBOSE) printf("Char-by-Char buffer: %s\n", f);

	free(f);

    for(i=0; i<100; i++){
	f = icalmemory_tmp_buffer(bufsize);

	assert(f!=0);

	memset(f,0,bufsize);
	sprintf(f,"%d",i);
    }
}


void test_dirset()
{
    icalcomponent *c;
    icalgauge *gauge;
    icalerrorenum error;
    icalcomponent *next, *itr;
    icalset* cluster;
    icalset *s, *s2;
    struct icalperiodtype rtime;
    int i;
    int count = 0;

#ifndef _WIN32
    mkdir("store", 0755);
    mkdir("store-new", 0755);
#else
    mkdir("store");
    mkdir("store-new");
#endif

    s = icaldirset_new("store");
    s2 = icaldirset_new("store-new");

    ok("opening 'store' dirset", s!=NULL);
    ok("opening 'store-new' dirset", s2!=NULL);

    rtime.start = icaltime_from_timet( time(0),0);

    cluster = icalfileset_new("clusterin.vcd");

    if (cluster == 0){
	printf("Failed to create cluster: %s\n",icalerror_strerror(icalerrno));
    }

#define NUMCOMP 4

    /* Duplicate every component in the cluster NUMCOMP times */

    icalerror_clear_errno();

    for (i = 1; i<NUMCOMP+1; i++){

	/*rtime.start.month = i%12;*/
	rtime.start.month = i;
	rtime.end = rtime.start;
	rtime.end.hour++;

	for (itr = icalfileset_get_first_component(cluster);
	     itr != 0;
	     itr = icalfileset_get_next_component(cluster)){
	    icalcomponent *clone;
	    icalproperty *p;


	    if(icalcomponent_isa(itr) != ICAL_VEVENT_COMPONENT){
		continue;
	    }


	    /* Change the dtstart and dtend times in the component
               pointed to by Itr*/

	    clone = icalcomponent_new_clone(itr);
	    assert(icalerrno == ICAL_NO_ERROR);
	    assert(clone !=0);

	    /* DTSTART*/
	    p = icalcomponent_get_first_property(clone,ICAL_DTSTART_PROPERTY);
	    assert(icalerrno  == ICAL_NO_ERROR);

	    if (p == 0){
		p = icalproperty_new_dtstart(rtime.start);
		icalcomponent_add_property(clone,p);
	    } else {
		icalproperty_set_dtstart(p,rtime.start);
	    }
	    assert(icalerrno  == ICAL_NO_ERROR);

	    /* DTEND*/
	    p = icalcomponent_get_first_property(clone,ICAL_DTEND_PROPERTY);
	    assert(icalerrno  == ICAL_NO_ERROR);

	    if (p == 0){
		p = icalproperty_new_dtstart(rtime.end);
		icalcomponent_add_property(clone,p);
	    } else {
		icalproperty_set_dtstart(p,rtime.end);
	    }
	    assert(icalerrno  == ICAL_NO_ERROR);

	    printf("\n----------\n%s\n---------\n",icalcomponent_as_ical_string(clone));

	    error = icaldirset_add_component(s,clone);

	    assert(error  == ICAL_NO_ERROR);
	}
    }

    gauge = icalgauge_new_from_sql("SELECT * FROM VEVENT WHERE VEVENT.SUMMARY = 'Submit Income Taxes' OR VEVENT.SUMMARY = 'Bastille Day Party'", 0);

    icaldirset_select(s,gauge);

    for(c = icaldirset_get_first_component(s); c != 0; c = icaldirset_get_next_component(s)){
	printf("Got one! (%d)\n", count++);

	if (c != 0){
	    printf("%s", icalcomponent_as_ical_string(c));;
	    if (icaldirset_add_component(s2,c) == 0){
		printf("Failed to write!\n");
	    }
	    icalcomponent_free(c);
	} else {
	    printf("Failed to get component\n");
	}
    }


    icalset_free(s2);

    for(c = icaldirset_get_first_component(s);
	c != 0;
	c =  next){

	next = icaldirset_get_next_component(s);

	/*icaldirset_remove_component(s,c);*/
	printf("%s", icalcomponent_as_ical_string(c));;
    }

    icalset_free(s);
    icalset_free(cluster);
}


void test_compare()
{
    icalvalue *v1, *v2;

    v1 = icalvalue_new_caladdress("cap://value/1");
    v2 = icalvalue_new_clone(v1);

    ok("compare value and clone",
       (icalvalue_compare(v1,v2) == ICAL_XLICCOMPARETYPE_EQUAL));

    icalvalue_free(v1);
    icalvalue_free(v2);

    v1 = icalvalue_new_caladdress("A");
    v2 = icalvalue_new_caladdress("B");

    ok("test compare of A and B results in LESS",
       (icalvalue_compare(v1,v2) == ICAL_XLICCOMPARETYPE_LESS));

    ok("test compare of B and A results in GREATER",
       (icalvalue_compare(v2,v1) == ICAL_XLICCOMPARETYPE_GREATER));

    icalvalue_free(v1);
    icalvalue_free(v2);

    v1 = icalvalue_new_caladdress("B");
    v2 = icalvalue_new_caladdress("A");

    ok("test compare of caladdress A and B results in GREATER",
       (icalvalue_compare(v1,v2) == ICAL_XLICCOMPARETYPE_GREATER));

    icalvalue_free(v1);
    icalvalue_free(v2);

    v1 = icalvalue_new_integer(5);
    v2 = icalvalue_new_integer(5);

    ok("test compare of 5 and 5 results in EQUAL",
       (icalvalue_compare(v1,v2) == ICAL_XLICCOMPARETYPE_EQUAL));

    icalvalue_free(v1);
    icalvalue_free(v2);

    v1 = icalvalue_new_integer(5);
    v2 = icalvalue_new_integer(10);

    ok("test compare of 5 and 10 results in LESS",
       (icalvalue_compare(v1,v2) == ICAL_XLICCOMPARETYPE_LESS));

    ok("test compare of 10 and 5 results in GREATER",
       (icalvalue_compare(v2,v1) == ICAL_XLICCOMPARETYPE_GREATER));

    icalvalue_free(v1);
    icalvalue_free(v2);
}


void test_restriction()
{
    icalcomponent *comp;
    struct icaltimetype atime = icaltime_from_timet( time(0),0);
    int valid;

    struct icaldatetimeperiodtype rtime;

    rtime.period.start = icaltime_from_timet( time(0),0);
    rtime.period.end = icaltime_from_timet( time(0),0);
    rtime.period.end.hour++;
    rtime.time = icaltime_null_time();

    comp =
	icalcomponent_vanew(
	    ICAL_VCALENDAR_COMPONENT,
	    icalproperty_new_version("2.0"),
	    icalproperty_new_prodid("-//RDU Software//NONSGML HandCal//EN"),
	    icalproperty_new_method(ICAL_METHOD_REQUEST),
	    icalcomponent_vanew(
		ICAL_VTIMEZONE_COMPONENT,
		icalproperty_new_tzid("America/New_York"),
		icalcomponent_vanew(
		    ICAL_XDAYLIGHT_COMPONENT,
		    icalproperty_new_dtstart(atime),
		    icalproperty_new_rdate(rtime),
		    icalproperty_new_tzoffsetfrom(-4),
		    icalproperty_new_tzoffsetto(-5),
		    icalproperty_new_tzname("EST"),
		    (void *)0),
		icalcomponent_vanew(
		    ICAL_XSTANDARD_COMPONENT,
		    icalproperty_new_dtstart(atime),
		    icalproperty_new_rdate(rtime),
		    icalproperty_new_tzoffsetfrom(-5),
		    icalproperty_new_tzoffsetto(-4),
		    icalproperty_new_tzname("EST"),
		    (void *)0),
		(void *)0),
	    icalcomponent_vanew(
		ICAL_VEVENT_COMPONENT,
		icalproperty_new_dtstamp(atime),
		icalproperty_new_uid("guid-1.host1.com"),
		icalproperty_vanew_organizer(
		    "mrbig@host.com",
		    icalparameter_new_role(ICAL_ROLE_CHAIR),
		    (void *)0),
		icalproperty_vanew_attendee(
		    "employee-A@host.com",
		    icalparameter_new_role(ICAL_ROLE_REQPARTICIPANT),
		    icalparameter_new_rsvp(ICAL_RSVP_TRUE),
		    icalparameter_new_cutype(ICAL_CUTYPE_GROUP),
		    (void *)0),
		icalproperty_new_description("Project XYZ Review Meeting"),
		icalproperty_new_categories("MEETING"),
		icalproperty_new_class(ICAL_CLASS_PUBLIC),
		icalproperty_new_created(atime),
		icalproperty_new_summary("XYZ Project Review"),
                /*		icalproperty_new_dtstart(
		    atime,
		    icalparameter_new_tzid("America/New_York"),
		    0
		    ),*/
		icalproperty_vanew_dtend(
		    atime,
		    icalparameter_new_tzid("America/New_York"),
		    (void *)0),
		icalproperty_new_location("1CP Conference Room 4350"),
		(void *)0),
	    (void *)0);

    valid = icalrestriction_check(comp);

    ok("icalrestriction_check() == 0", (valid==0));

    (void)icalcomponent_as_ical_string(comp);

    icalcomponent_free(comp);

}

void test_calendar()
{
    icalcomponent *comp;
    icalset *c;
    icalset *s;
    icalcalendar* calendar;
    icalerrorenum error;
    struct icaltimetype atime = icaltime_from_timet( time(0),0);

#ifndef _WIN32
    mkdir("calendar", 0755);
    mkdir("calendar/booked", 0755);
#else
    mkdir("calendar");
    mkdir("calendar/booked");
#endif

    calendar = icalcalendar_new("calendar");

    comp = icalcomponent_vanew(ICAL_VCALENDAR_COMPONENT,
	icalcomponent_vanew(
	ICAL_VEVENT_COMPONENT,
	icalproperty_new_version("2.0"),
	icalproperty_new_description("This is an event"),
	icalproperty_new_dtstart(atime),
	icalproperty_vanew_comment(
	    "Another Comment",
	    icalparameter_new_cn("A Common Name 1"),
	    icalparameter_new_cn("A Common Name 2"),
	    icalparameter_new_cn("A Common Name 3"),
		icalparameter_new_cn("A Common Name 4"),
	    (void *)0),
	icalproperty_vanew_xlicerror(
	    "This is only a test",
	    icalparameter_new_xlicerrortype(ICAL_XLICERRORTYPE_COMPONENTPARSEERROR),
	    (void *)0),
	
	(void *)0),(void *)0);
    
    s = icalcalendar_get_booked(calendar);

    error = icaldirset_add_component(s,comp);

    ok("Adding Component to dirset", (error == ICAL_NO_ERROR));

    c = icalcalendar_get_properties(calendar);

    error = icalfileset_add_component(c,icalcomponent_new_clone(comp));

    ok("Adding Clone Component to dirset", (error == ICAL_NO_ERROR));

    icalcalendar_free(calendar);

    ok("icalcalendar test", (1));
}


void test_increment(void);

void print_occur(struct icalrecurrencetype recur, struct icaltimetype start)
{
    struct icaltimetype next;
    icalrecur_iterator* ritr;

    time_t tt = icaltime_as_timet(start);

    printf("#### %s\n",icalrecurrencetype_as_string(&recur));
    printf("#### %s\n",ctime(&tt ));

    for(ritr = icalrecur_iterator_new(recur,start),
	    next = icalrecur_iterator_next(ritr);
	!icaltime_is_null_time(next);
	next = icalrecur_iterator_next(ritr)){

	tt = icaltime_as_timet(next);

	printf("  %s",ctime(&tt ));

    }

    icalrecur_iterator_free(ritr);
}

void test_recur()
{
   struct icalrecurrencetype rt;
   struct icaltimetype start;
   time_t array[25];
   int i;

   rt = icalrecurrencetype_from_string("FREQ=MONTHLY;UNTIL=19971224T000000Z;INTERVAL=1;BYDAY=TU,2FR,3SA");
   start = icaltime_from_string("19970905T090000Z");

   if (VERBOSE) print_occur(rt,start);

   if (VERBOSE) printf("\n  Using icalrecur_expand_recurrence\n");

   icalrecur_expand_recurrence("FREQ=MONTHLY;UNTIL=19971224T000000Z;INTERVAL=1;BYDAY=TU,2FR,3SA",
			       icaltime_as_timet(start),
			       25,
			       array);

   for(i =0; array[i] != 0 && i < 25 ; i++){
     if (VERBOSE) printf("  %s",ctime(&(array[i])));
   }


/*    test_increment();*/

}


void test_expand_recurrence(){

    time_t arr[10];
    time_t now = 931057385;
    int i, numfound = 0;
    icalrecur_expand_recurrence( "FREQ=MONTHLY;BYDAY=MO,WE", now,
                                 5, arr );

    if (VERBOSE) printf("Start %s",ctime(&now) );

    for (i=0; i<5; i++) {
      numfound++;
      if (VERBOSE) printf("i=%d  %s\n", i, ctime(&arr[i]) );
    }
    int_is("Get an array of 5 items", numfound, 5);
}



enum byrule {
    NO_CONTRACTION = -1,
    BY_SECOND = 0,
    BY_MINUTE = 1,
    BY_HOUR = 2,
    BY_DAY = 3,
    BY_MONTH_DAY = 4,
    BY_YEAR_DAY = 5,
    BY_WEEK_NO = 6,
    BY_MONTH = 7,
    BY_SET_POS
};

void icalrecurrencetype_test()
{
    icalvalue *v = icalvalue_new_from_string(
	ICAL_RECUR_VALUE,
	"FREQ=YEARLY;UNTIL=20060101T000000;INTERVAL=2;BYDAY=SU,WE;BYSECOND=15,30; BYMONTH=1,6,11");

    struct icalrecurrencetype r = icalvalue_get_recur(v);
    struct icaltimetype t = icaltime_from_timet( time(0), 0);
    struct icaltimetype next;
    time_t tt;

    struct icalrecur_iterator_impl* itr
	= (struct icalrecur_iterator_impl*) icalrecur_iterator_new(r,t);

    do {

	next = icalrecur_iterator_next(itr);
	tt = icaltime_as_timet(next);

	printf("%s",ctime(&tt ));

    } while( ! icaltime_is_null_time(next));

    icalvalue_free(v);

    icalrecur_iterator_free(itr);

}

/* From Federico Mena Quintero <federico@ximian.com>    */
void test_recur_parameter_bug(){

    static const char test_icalcomp_str[] =
"BEGIN:VEVENT\r\n"
"RRULE;X-EVOLUTION-ENDDATE=20030209T081500:FREQ=DAILY;COUNT=10;INTERVAL=6\r\n"
"END:VEVENT\r\n";

    icalcomponent *icalcomp;
    icalproperty *prop;
    struct icalrecurrencetype recur;
    int n_errors;
    char *str;

    icalcomp = icalparser_parse_string ((char *) test_icalcomp_str);
    ok("icalparser_parse_string()",(icalcomp!=NULL));
    assert(icalcomp!=NULL);

    str = icalcomponent_as_ical_string(icalcomp);
    is("parsed matches original", str, (char*)test_icalcomp_str);
    if (VERBOSE) printf("%s\n\n",str);

    n_errors = icalcomponent_count_errors (icalcomp);
    int_is("no parse errors", n_errors, 0);

    if (n_errors) {
	icalproperty *p;

	for (p = icalcomponent_get_first_property (icalcomp,
						   ICAL_XLICERROR_PROPERTY);
	     p;
	     p = icalcomponent_get_next_property (icalcomp,
						  ICAL_XLICERROR_PROPERTY)) {
	    const char *str;

	    str = icalproperty_as_ical_string (p);
	    fprintf (stderr, "error: %s\n", str);
	}
    }

    prop = icalcomponent_get_first_property (icalcomp, ICAL_RRULE_PROPERTY);
    ok("get RRULE property", (prop!=NULL));
    assert(prop!=NULL);

    recur = icalproperty_get_rrule (prop);

    if (VERBOSE) printf("%s\n",icalrecurrencetype_as_string(&recur));

    icalcomponent_free(icalcomp);
}


void test_duration()
{
    struct icaldurationtype d;

    d = icaldurationtype_from_string("PT8H30M");
    if (VERBOSE) printf("%s\n",icaldurationtype_as_ical_string(d));
    int_is("PT8H30M", icaldurationtype_as_int(d), 30600);

    d = icaldurationtype_from_string("-PT8H30M");
    if (VERBOSE) printf("%s\n",icaldurationtype_as_ical_string(d));
    int_is("-PT8H30M", icaldurationtype_as_int(d), -30600);

    d = icaldurationtype_from_string("PT10H10M10S");
    if (VERBOSE) printf("%s\n",icaldurationtype_as_ical_string(d));
    int_is("PT10H10M10S", icaldurationtype_as_int(d), 36610);

    d = icaldurationtype_from_string("P7W");
    if (VERBOSE) printf("%s\n",icaldurationtype_as_ical_string(d));
    int_is("P7W", icaldurationtype_as_int(d), 4233600);

    d = icaldurationtype_from_string("P2DT8H30M");
    if (VERBOSE) printf("%s\n",icaldurationtype_as_ical_string(d));
    int_is("P2DT8H30M", icaldurationtype_as_int(d), 203400);

    d = icaldurationtype_from_string("P2W1DT5H");
    if (VERBOSE) printf("%s %d\n",icaldurationtype_as_ical_string(d),
			icaldurationtype_as_int(d));
    int_is("P2W1DT5H", icaldurationtype_as_int(d), 1314000);

    icalerror_errors_are_fatal = 0;

    /* Test conversion of bad input */

    d = icaldurationtype_from_int(1314000);
    if (VERBOSE) printf("%s %d\n",icaldurationtype_as_ical_string(d),
			icaldurationtype_as_int(d));
    is("1314000", icaldurationtype_as_ical_string(d), "P15DT5H");

    d = icaldurationtype_from_string("P-2DT8H30M");
    if (VERBOSE) printf("%s\n",icaldurationtype_as_ical_string(d));
    int_is("P-2DT8H30M", icaldurationtype_as_int(d), 0);

    d = icaldurationtype_from_string("P7W8H");
    if (VERBOSE) printf("%s\n",icaldurationtype_as_ical_string(d));
    int_is("P7W8H", icaldurationtype_as_int(d), 0);

    d = icaldurationtype_from_string("T10H");
    if (VERBOSE) printf("%s\n",icaldurationtype_as_ical_string(d));
    int_is("T10H", icaldurationtype_as_int(d), 0);

    icalerror_errors_are_fatal = 1;

    d = icaldurationtype_from_int(4233600);
    if (VERBOSE) printf("%s\n",icaldurationtype_as_ical_string(d));
    is("P7W",
	icaldurationtype_as_ical_string(d), "P7W");

    d = icaldurationtype_from_int(4424400);
    if (VERBOSE) printf("%s\n",icaldurationtype_as_ical_string(d));
    is("P51DT5H",
	icaldurationtype_as_ical_string(d), "P51DT5H");
}


void test_period()
{
    struct icalperiodtype p;
    icalvalue *v;
    char *str;

    str = "19971015T050000Z/PT8H30M";
    p = icalperiodtype_from_string(str);
    is(str, icalperiodtype_as_ical_string(p),str);


    str = "19971015T050000Z/19971015T060000Z";
    p = icalperiodtype_from_string(str);
    is(str, icalperiodtype_as_ical_string(p),str);


    str = "19970101T120000/PT3H";

    v = icalvalue_new_from_string(ICAL_PERIOD_VALUE,str);
    is(str, icalvalue_as_ical_string(v), str);

    icalvalue_free(v);
}


void test_strings(){
    icalvalue *v;

    v = icalvalue_new_text("foo;bar;bats");
    if (VERBOSE)
      printf("%s\n",icalvalue_as_ical_string(v));

    is("test encoding of 'foo;bar;bats'",
       "foo\\;bar\\;bats", icalvalue_as_ical_string(v));

    icalvalue_free(v);


    v = icalvalue_new_text("foo\\;b\nar\\;ba\tts");
    if (VERBOSE)
      printf("%s\n",icalvalue_as_ical_string(v));

    is("test encoding of 'foo\\\\;b\\nar\\\\;ba\\tts'",
       "foo\\\\\\;b\\nar\\\\\\;ba	ts", icalvalue_as_ical_string(v));

    icalvalue_free(v);
}


#ifdef INVALID_TEST
/* This test is invalid because parameters may not have control chars, such as '\n' */
void test_tzid_escape(){
    icalparameter *tzid;
    icalproperty *prop;

    tzid = icalparameter_new_tzid("Timezone\nwith a newline");
    prop = icalproperty_new_dtstart(icaltime_from_day_of_year(26, 2009));
    icalproperty_add_parameter(prop, tzid);

    if (VERBOSE)
      printf("%s\n",icalproperty_as_ical_string(prop));

    is("test encoding of 'Timezone\\nwith a newline'",
       icalproperty_as_ical_string(prop), "DTSTART;VALUE=DATE,TZID=Timezone\\nwith a newline:20090126");

    icalproperty_free(prop);
}
#endif


void test_requeststat()
{
    icalcomponent *c;
    icalproperty *p;
    icalrequeststatus s;
    struct icalreqstattype st, st2;
    char temp[1024];

    static const char test_icalcomp_str[] =
"BEGIN:VEVENT\n"
"REQUEST-STATUS:2.1;Success but fallback taken  on one or more property  values.;booga\n"
"END:VEVENT\n";

    s = icalenum_num_to_reqstat(2,1);

    ok("icalenum_num_to_reqstat(2,1)",(s == ICAL_2_1_FALLBACK_STATUS));

    ok("icalenum_reqstat_major()",(icalenum_reqstat_major(s) == 2));
    ok("icalenum_reqstat_minor()",(icalenum_reqstat_minor(s) == 1));

    is ("icalenum_reqstat_desc() -> 2.1", icalenum_reqstat_desc(s),
	"Success but fallback taken  on one or more property  values.");

    st.code = s;
    st.debug = "booga";
    st.desc = 0;

    is("icalreqstattype_as_string()",
       icalreqstattype_as_string(st),
       "2.1;Success but fallback taken  on one or more property  values.;booga");

    st.desc = " A non-standard description";

    is("icalreqstattype_as_string() w/ non standard description",
       icalreqstattype_as_string(st),
       "2.1; A non-standard description;booga");

    st.desc = 0;

    sprintf(temp,"%s\n",icalreqstattype_as_string(st));


    st2 = icalreqstattype_from_string("2.1;Success but fallback taken  on one or more property  values.;booga");

    /*    printf("%d --  %d --  %s -- %s\n",*/
    ok("icalenum_reqstat_major()",(icalenum_reqstat_major(st2.code) == 2));
    ok("icalenum_reqstat_minor()",(icalenum_reqstat_minor(st2.code) == 1));
    is("icalenum_reqstat_desc",
       icalenum_reqstat_desc(st2.code),
       "Success but fallback taken  on one or more property  values.");

    st2 = icalreqstattype_from_string("2.1;Success but fallback taken  on one or more property  values.;booga");
    if (VERBOSE) printf("%s\n",icalreqstattype_as_string(st2));

    st2 = icalreqstattype_from_string("2.1;Success but fallback taken  on one or more property  values.;");
    if (VERBOSE) printf("%s\n",icalreqstattype_as_string(st2));

    st2 = icalreqstattype_from_string("2.1;Success but fallback taken  on one or more property  values.");
    if (VERBOSE) printf("%s\n",icalreqstattype_as_string(st2));

    st2 = icalreqstattype_from_string("2.1;");
    if (VERBOSE) printf("%s\n",icalreqstattype_as_string(st2));

    is("st2 test again",
       icalreqstattype_as_string(st2),
       "2.1;Success but fallback taken  on one or more property  values.");

    st2 = icalreqstattype_from_string("2.1");
    is("st2 test #3",
       icalreqstattype_as_string(st2),
       "2.1;Success but fallback taken  on one or more property  values.");

    c = icalparser_parse_string ((char *) test_icalcomp_str);
    ok("icalparser_parse_string()", (c != NULL));
    if (!c) {
	exit (EXIT_FAILURE);
    }

    if (VERBOSE) printf("%s",icalcomponent_as_ical_string(c));

    p = icalcomponent_get_first_property(c,ICAL_REQUESTSTATUS_PROPERTY);

#if ADD_TESTS_REQUIRING_INVESTIGATION
    is("icalproperty_new_from_string()",
       icalproperty_as_ical_string(p),
       "REQUEST-STATUS:2.1;Success but fallback taken  on one or more property  \r\n values.;booga\r\n");
#endif
    icalerror_set_error_state(ICAL_MALFORMEDDATA_ERROR,ICAL_ERROR_NONFATAL);
    st2 = icalreqstattype_from_string("16.4");

    ok("test unknown code", (st2.code == ICAL_UNKNOWN_STATUS));

    st2 = icalreqstattype_from_string("1.");

    ok("test malformed code", (st2.code == ICAL_UNKNOWN_STATUS));
    icalerror_set_error_state(ICAL_MALFORMEDDATA_ERROR,ICAL_ERROR_DEFAULT);

    icalproperty_free(p);
}


void test_dtstart(){

    struct icaltimetype tt,tt2;

    icalproperty *p;


    tt = icaltime_from_string("19970101");

    int_is("19970101 is a date", tt.is_date, 1);

    p = icalproperty_new_dtstart(tt);

    if (VERBOSE) printf("%s\n",icalvalue_kind_to_string(icalvalue_isa(icalproperty_get_value(p))));

    ok("ICAL_DATE_VALUE", (icalvalue_isa(icalproperty_get_value(p))==ICAL_DATE_VALUE));

    tt2 = icalproperty_get_dtstart(p);
    int_is("converted date is date", tt2.is_date, 1);

    if (VERBOSE) printf("%s\n",icalproperty_as_ical_string(p));

    tt = icaltime_from_string("19970101T103000");

    int_is("19970101T103000 is not a date", tt.is_date, 0);

    icalproperty_free(p);

    p = icalproperty_new_dtstart(tt);

    if (VERBOSE) printf("%s\n",icalvalue_kind_to_string(icalvalue_isa(icalproperty_get_value(p))));
    ok("ICAL_DATETIME_VALUE", (icalvalue_isa(icalproperty_get_value(p))==ICAL_DATETIME_VALUE));

    tt2 = icalproperty_get_dtstart(p);
    int_is("converted datetime is not date", tt2.is_date, 0);

    if (VERBOSE) printf("%s\n",icalproperty_as_ical_string(p));

    icalproperty_free(p);
}

void do_test_time(char* zone)
{
    struct icaltimetype ictt, icttutc, icttzone, icttdayl,
	icttla, icttny,icttphoenix, icttlocal, icttnorm;
    time_t tt,tt2, tt_p200;
    int offset_tz;
    icalvalue *v;
    short day_of_week,start_day_of_week, day_of_year;
    icaltimezone *azone, *utczone;
    char msg[256];

    icalerror_errors_are_fatal = 0;

    azone = icaltimezone_get_builtin_timezone(zone);
    utczone = icaltimezone_get_utc_timezone();

    /* Test new API */
    if (VERBOSE) printf("\n---> From time_t \n");

    tt = 1025127869;		/* stick with a constant... Wed, 26 Jun 2002 21:44:29 GMT */

    if (VERBOSE) printf("Orig        : %s\n",ical_timet_string(tt));
    if (VERBOSE) printf("\nicaltime_from_timet(tt,0) (DEPRECATED)\n");

    ictt = icaltime_from_timet(tt, 0);

    is("icaltime_from_timet(1025127869) as UTC", ictt_as_string(ictt),
       "2002-06-26 21:44:29 (floating)");

    ictt = icaltime_from_timet_with_zone(tt, 0, NULL);
    is("Floating time from time_t",
       ictt_as_string(ictt), "2002-06-26 21:44:29 (floating)");

    ictt = icaltime_from_timet_with_zone(tt, 0, azone);
#if ADD_TESTS_REQUIRING_INVESTIGATION
    ok("icaltime_from_timet_with_zone(tt,0,zone) as zone",
       strncmp(ictt_as_string(ictt), "2002-06-26 21:44:29", 19)==0);
#endif

    ictt = icaltime_from_timet_with_zone(tt, 0, utczone);

    is("icaltime_from_timet_with_zone(tt,0,utc)", ictt_as_string(ictt),
       "2002-06-26 21:44:29 Z UTC");

    if (VERBOSE) printf("\n---> Convert from floating \n");

    ictt = icaltime_from_timet_with_zone(tt, 0, NULL);
    icttutc = icaltime_convert_to_zone(ictt, utczone);

    is("Convert from floating to UTC",
       ictt_as_string(icttutc),
       "2002-06-26 21:44:29 Z UTC");

    icttzone = icaltime_convert_to_zone(ictt, azone);
    ok("Convert from floating to zone",
       (strncmp(ictt_as_string(icttzone), "2002-06-26 21:44:29", 19)==0));

    tt2 = icaltime_as_timet(icttzone);

    if (VERBOSE) printf("\n---> Convert from UTC \n");

    ictt = icaltime_from_timet_with_zone(tt, 0, utczone);
    icttutc = icaltime_convert_to_zone(ictt, utczone);

    is("Convert from UTC to UTC",
       ictt_as_string(icttutc),
       "2002-06-26 21:44:29 Z UTC");

    icttzone = icaltime_convert_to_zone(ictt, azone);

    ok("Convert from UTC to zone (test year/mon only..)",
       (strncmp(ictt_as_string(icttzone), "2002-06-26 21:44:29", 7)==0));

    tt2 = icaltime_as_timet_with_zone(icttzone, icttzone.zone);

    if (VERBOSE) printf("No conversion: %s\n", ical_timet_string(tt2));

    ok("No conversion at all (test year/mon only)",
       (strncmp(ical_timet_string(tt2), "2002-06-26 21:44:29 Z",7) == 0));

    ok("test time conversion routines",(tt==tt2));

    if (VERBOSE) printf("\n---> Convert from zone \n");
    ictt = icaltime_from_timet_with_zone(tt, 0, azone);
    icttzone = icaltime_convert_to_zone(ictt, azone);

    if (VERBOSE)
    printf("To zone      : %s\n", ictt_as_string(icttzone));
    icttutc = icaltime_convert_to_zone(ictt, utczone);

    if (VERBOSE)
    printf("To UTC      : %s\n", ictt_as_string(icttutc));
    tt2 = icaltime_as_timet(icttutc);

    if (VERBOSE)
    printf("No conversion: %s\n", ical_timet_string(tt2));

    tt2 = icaltime_as_timet_with_zone(icttutc, azone);

    if (VERBOSE)
    printf("Back to zone  : %s\n", ical_timet_string(tt2));

    ok("test time conversion, round 2", (tt==tt2));

    ictt = icaltime_from_string("20001103T183030Z");

    tt = icaltime_as_timet(ictt);

    ok("test icaltime -> time_t for 20001103T183030Z", (tt==973276230));
    /* Fri Nov  3 10:30:30 PST 2000 in PST
       Fri Nov  3 18:30:30 PST 2000 in UTC */

    if (VERBOSE) {
    printf(" Normalize \n");
    printf("Orig (ical) : %s\n", ictt_as_string(ictt));
    }
    icttnorm = ictt;
    icttnorm.second -= 60 * 60 * 24 * 5;
    icttnorm = icaltime_normalize(icttnorm);

    if (VERBOSE)
      printf("-5d in sec  : %s\n", ictt_as_string(icttnorm));
    icttnorm.day += 60;
    icttnorm = icaltime_normalize(icttnorm);

    if (VERBOSE)
      printf("+60 d       : %s\n", ictt_as_string(icttnorm));

    /** add test case here.. **/

    if (VERBOSE)
    printf("\n As time_t \n");

    tt2 = icaltime_as_timet(ictt);

    if (VERBOSE) {
      printf("20001103T183030Z (timet): %s\n",ical_timet_string(tt2));
      printf("20001103T183030Z        : %s\n",ictt_as_string(ictt));
    }

    /** this test is bogus **/
    ok("test normalization", (tt2 == tt));

    icttlocal = icaltime_convert_to_zone(ictt, azone);
    tt2 = icaltime_as_timet(icttlocal);
    if (VERBOSE) {
      printf("20001103T183030  (timet): %s\n",ical_timet_string(tt2));
      printf("20001103T183030         : %s\n",ictt_as_string(icttlocal));
    }

    offset_tz = -icaltimezone_get_utc_offset_of_utc_time(azone, &ictt, 0); /* FIXME */
    if (VERBOSE)
      printf("offset_tz               : %d\n",offset_tz);

    ok("test utc offset", (tt-tt2 == offset_tz));

    /* FIXME with the new API, it's not very useful */
    icttlocal = ictt;
    icaltimezone_convert_time(&icttlocal,
	icaltimezone_get_utc_timezone(),
	icaltimezone_get_builtin_timezone(zone));

    if (VERBOSE)
      printf("As local    : %s\n", ictt_as_string(icttlocal));

    if (VERBOSE) printf("\n Convert to and from lib c \n");

    if (VERBOSE) printf("System time is: %s\n",ical_timet_string(tt));

    v = icalvalue_new_datetime(ictt);

    if (VERBOSE)
      printf("System time from libical: %s\n",icalvalue_as_ical_string(v));

    icalvalue_free(v);

    tt2 = icaltime_as_timet(ictt);

    if (VERBOSE)
    printf("Converted back to libc: %s\n",ical_timet_string(tt2));

    if (VERBOSE) printf("\n Incrementing time  \n");

    icttnorm = ictt;

    icttnorm.year++;
    tt2 = icaltime_as_timet(icttnorm);
    if (VERBOSE)
    printf("Add a year: %s\n",ical_timet_string(tt2));

    icttnorm.month+=13;
    tt2 = icaltime_as_timet(icttnorm);
    if (VERBOSE)
    printf("Add 13 months: %s\n",ical_timet_string(tt2));

    icttnorm.second+=90;
    tt2 = icaltime_as_timet(icttnorm);
    if (VERBOSE)
    printf("Add 90 seconds: %s\n",ical_timet_string(tt2));

    if (VERBOSE) printf("\n Day Of week \n");

    day_of_week = icaltime_day_of_week(ictt);
    start_day_of_week = icaltime_start_doy_of_week(ictt);
    day_of_year = icaltime_day_of_year(ictt);

    sprintf(msg, "Testing day of week %d", day_of_week);
    int_is(msg, day_of_week, 6);

    sprintf(msg, "Testing day of year %d",day_of_year);
    int_is(msg, day_of_year, 308);

    sprintf(msg, "Week started on doy of %d", start_day_of_week);
    int_is(msg, start_day_of_week , 303);

    if (VERBOSE) printf("\n TimeZone Conversions \n");

/*
    icttla = ictt;
    icaltimezone_convert_time(&icttla,
			      icaltimezone_get_utc_timezone(),
			      lazone);
*/
    icttla = icaltime_convert_to_zone(ictt,
	icaltimezone_get_builtin_timezone("America/Los_Angeles"));

#if ADD_TESTS_BROKEN_BUILTIN_TZDATA
    int_is("Converted hour in America/Los_Angeles is 10", icttla.hour, 10);
#endif
    icttutc = icaltime_convert_to_zone(icttla,icaltimezone_get_utc_timezone());

#if ADD_TESTS_BROKEN_BUILTIN_TZDATA
    ok("America/Los_Angeles local time is 2000-11-03 10:30:30",
       (strncmp(ictt_as_string(icttla), "2000-11-03 10:30:30", 19)==0));
#endif
    ok("Test conversion back to UTC",(icaltime_compare(icttutc, ictt) == 0));

    icttny  = icaltime_convert_to_zone(ictt,
	icaltimezone_get_builtin_timezone("America/New_York"));

    icttphoenix = icaltime_convert_to_zone(ictt,
	icaltimezone_get_builtin_timezone("America/Phoenix"));

    if (VERBOSE) {
    printf("Orig (ctime): %s\n", ical_timet_string(tt) );
    printf("Orig (ical) : %s\n", ictt_as_string(ictt));
    printf("UTC         : %s\n", ictt_as_string(icttutc));
    printf("Los Angeles : %s\n", ictt_as_string(icttla));
    printf("Phoenix     : %s\n", ictt_as_string(icttphoenix));
    printf("New York    : %s\n", ictt_as_string(icttny));
    }
    /** @todo Check results for Phoenix here?... **/

    /* Daylight savings test for New York */
    if (VERBOSE) {
    printf("\n Daylight Savings \n");

    printf("Orig (ctime): %s\n", ical_timet_string(tt) );
    printf("Orig (ical) : %s\n", ictt_as_string(ictt));
    printf("NY          : %s\n", ictt_as_string(icttny));
    }

#if ADD_TESTS_BROKEN_BUILTIN_TZDATA
    ok("Converted time in zone America/New_York is 2000-11-03 13:30:30",
       (strncmp(ictt_as_string(icttny),"2000-11-03 13:30:30",19)==0));
#endif
    tt_p200 = tt +  200 * 24 * 60 * 60 ; /* Add 200 days */

    icttdayl = icaltime_from_timet_with_zone(tt_p200,0,
	icaltimezone_get_utc_timezone());
    icttny = icaltime_convert_to_zone(icttdayl,
	icaltimezone_get_builtin_timezone("America/New_York"));

    if (VERBOSE) {
    printf("Orig +200d  : %s\n", ical_timet_string(tt_p200) );
    printf("NY+200D     : %s\n", ictt_as_string(icttny));
    }

    ok("Converted time +200d in zone America/New_York is 2001-05-22 14:30:30",
       (strncmp(ictt_as_string(icttny),"2001-05-22 14:30:30",19)==0));


    /* Daylight savings test for Los Angeles */

    icttla = icaltime_convert_to_zone(ictt,
	icaltimezone_get_builtin_timezone("America/Los_Angeles"));

    if (VERBOSE) {
    printf("\nOrig (ctime): %s\n", ical_timet_string(tt) );
    printf("Orig (ical) : %s\n", ictt_as_string(ictt));
    printf("LA          : %s\n", ictt_as_string(icttla));
    }

#if ADD_TESTS_BROKEN_BUILTIN_TZDATA
    ok("Converted time in zone America/Los_Angeles is 2000-11-03 10:30:30",
       (strncmp(ictt_as_string(icttla),"2000-11-03 10:30:30",19)==0));
#endif
    icttla = icaltime_convert_to_zone(icttdayl,
	icaltimezone_get_builtin_timezone("America/Los_Angeles"));

    if (VERBOSE) {
    printf("Orig +200d  : %s\n", ical_timet_string(tt_p200) );
    printf("LA+200D     : %s\n", ictt_as_string(icttla));
    }

    ok("Converted time +200d in zone America/Los_Angeles is 2001-05-22 11:30:30",
       (strncmp(ictt_as_string(icttla),"2001-05-22 11:30:30",19)==0));

    icalerror_errors_are_fatal = 1;
}

void test_iterators()
{
    icalcomponent *c,*inner,*next;
    icalcompiter i;
    char vevent_list[64] = "";
    char remaining_list[64] = "";

    char *vevent_list_good = "12347";
    char *remaining_list_good = "568910";

    int nomore = 1;

    c= icalcomponent_vanew(
	ICAL_VCALENDAR_COMPONENT,
	icalcomponent_vanew(ICAL_VEVENT_COMPONENT,
			    icalproperty_new_version("1"),(void *)0),
	icalcomponent_vanew(ICAL_VEVENT_COMPONENT,
			    icalproperty_new_version("2"),(void *)0),
	icalcomponent_vanew(ICAL_VEVENT_COMPONENT,
			    icalproperty_new_version("3"),(void *)0),
	icalcomponent_vanew(ICAL_VEVENT_COMPONENT,
			    icalproperty_new_version("4"),(void *)0),
	icalcomponent_vanew(ICAL_VTODO_COMPONENT,
			    icalproperty_new_version("5"),(void *)0),
	icalcomponent_vanew(ICAL_VJOURNAL_COMPONENT,
			    icalproperty_new_version("6"),(void *)0),
	icalcomponent_vanew(ICAL_VEVENT_COMPONENT,
			    icalproperty_new_version("7"),(void *)0),
	icalcomponent_vanew(ICAL_VJOURNAL_COMPONENT,
			    icalproperty_new_version("8"),(void *)0),
	icalcomponent_vanew(ICAL_VJOURNAL_COMPONENT,
			    icalproperty_new_version("9"),(void *)0),
	icalcomponent_vanew(ICAL_VJOURNAL_COMPONENT,
			    icalproperty_new_version("10"),(void *)0),
	(void *)0);

    /* List all of the VEVENTS */

    for(i = icalcomponent_begin_component(c,ICAL_VEVENT_COMPONENT);
	icalcompiter_deref(&i)!= 0; icalcompiter_next(&i)){

	icalcomponent *this = icalcompiter_deref(&i);

	icalproperty *p =
	    icalcomponent_get_first_property(this,
					     ICAL_VERSION_PROPERTY);
	const char* s = icalproperty_get_version(p);

	strncat(vevent_list, s, sizeof(vevent_list) - strlen(vevent_list) - 1);
    }
    is("iterate through VEVENTS in a component",
       vevent_list, vevent_list_good);

    /* Delete all of the VEVENTS */
    /* reset iterator */
    icalcomponent_get_first_component(c,ICAL_VEVENT_COMPONENT);

    while((inner=icalcomponent_get_current_component(c)) != 0 ){
	if(icalcomponent_isa(inner) == ICAL_VEVENT_COMPONENT){
	    icalcomponent_remove_component(c,inner);
		icalcomponent_free(inner);
	} else {
	    icalcomponent_get_next_component(c,ICAL_VEVENT_COMPONENT);
	}
    }

    /* List all remaining components */
    for(inner = icalcomponent_get_first_component(c,ICAL_ANY_COMPONENT);
	inner != 0;
	inner = icalcomponent_get_next_component(c,ICAL_ANY_COMPONENT)){


	icalproperty *p =
	    icalcomponent_get_first_property(inner,ICAL_VERSION_PROPERTY);

	const char* s = icalproperty_get_version(p);

	strcat(remaining_list, s);
    }

    is("iterate through remaining components",
       remaining_list, remaining_list_good);


    /* Remove all remaining components */
    for(inner = icalcomponent_get_first_component(c,ICAL_ANY_COMPONENT);
	inner != 0;
	inner = next){

	icalcomponent *this;
	icalproperty *p;
	next = icalcomponent_get_next_component(c,ICAL_ANY_COMPONENT);

	p=icalcomponent_get_first_property(inner,ICAL_VERSION_PROPERTY);
	(void)icalproperty_get_version(p);

	icalcomponent_remove_component(c,inner);

	this = icalcomponent_get_current_component(c);

	if(this != 0){
	    p=icalcomponent_get_first_property(this,ICAL_VERSION_PROPERTY);
	    (void)icalproperty_get_version(p);
	}

	icalcomponent_free(inner);
    }


    /* List all remaining components */
    for(inner = icalcomponent_get_first_component(c,ICAL_ANY_COMPONENT);
	inner != 0;
	inner = icalcomponent_get_next_component(c,ICAL_ANY_COMPONENT)){

	icalproperty *p =
	    icalcomponent_get_first_property(inner,ICAL_VERSION_PROPERTY);

	const char* s = icalproperty_get_version(p);

	if (s)
	  nomore = 0;
    }

    ok("test if any components remain after deleting the rest",
       nomore == 1);

	icalcomponent_free(c);
}


void test_time()
{
    char  *zones[6] = { "America/Los_Angeles","America/New_York","Europe/London","Asia/Shanghai", NULL};

    int i;

    do_test_time(0);

    for(i = 0; zones[i] != NULL; i++){

      if (VERBOSE) printf(" ######### Timezone: %s ############\n",zones[i]);

	do_test_time(zones[i]);

    }

}


void test_icalset()
{
    icalcomponent *c;

    icalset* f = icalset_new_file("2446.ics");
    icalset* d = icalset_new_dir("outdir");

    assert(f!=0);
    assert(d!=0);

    for(c = icalset_get_first_component(f);
	c != 0;
	c = icalset_get_next_component(f)){

	icalcomponent *clone;

	clone = icalcomponent_new_clone(c);

	icalset_add_component(d,clone);

	printf(" class %d\n",icalclassify(c,0,"user"));

    }

	icalset_free(f);
	icalset_free(d);
}


icalcomponent* icalclassify_find_overlaps(icalset* set, icalcomponent* comp);

void test_overlaps()
{
    icalcomponent *cset,*c;
    icalset *set;
    time_t tm1 = 973378800; /*Sat Nov  4 23:00:00 UTC 2000,
			      Sat Nov  4 15:00:00 PST 2000 */
    time_t tm2 = 973382400; /*Sat Nov  5 00:00:00 UTC 2000
			      Sat Nov  4 16:00:00 PST 2000 */

    time_t hh = 1800; /* one half hour */
    
    icalfileset_options options = {O_RDONLY, 0644, 0, NULL};
    set = icalset_new(ICAL_FILE_SET, TEST_DATADIR "/overlaps.ics", &options);

    c = icalcomponent_vanew(
	ICAL_VEVENT_COMPONENT,
	icalproperty_vanew_dtstart(icaltime_from_timet(tm1-hh,0),(void *)0),
	icalproperty_vanew_dtend(icaltime_from_timet(tm2-hh,0),(void *)0),
	0
	);

    cset =  icalclassify_find_overlaps(set,c);
#if ADD_TESTS_REQUIRING_INVESTIGATION
    ok("TODO find overlaps 1", (cset != NULL));
#endif

    if (VERBOSE && cset) printf("%s\n",icalcomponent_as_ical_string(cset));

    if (cset) icalcomponent_free(cset);
    if (c)    icalcomponent_free(c);


    c = icalcomponent_vanew(
	ICAL_VEVENT_COMPONENT,
	icalproperty_vanew_dtstart(icaltime_from_timet(tm1-hh,0),(void *)0),
	icalproperty_vanew_dtend(icaltime_from_timet(tm2,0),(void *)0),
	0
	);

    cset =  icalclassify_find_overlaps(set,c);

#if ADD_TESTS_REQUIRING_INVESTIGATION
    ok("TODO find overlaps 1", cset != NULL);
#endif
    if (VERBOSE && cset) printf("%s\n",icalcomponent_as_ical_string(cset));

    if (cset) icalcomponent_free(cset);
    if (c)    icalcomponent_free(c);

    c = icalcomponent_vanew(
	ICAL_VEVENT_COMPONENT,
	icalproperty_vanew_dtstart(icaltime_from_timet(tm1+5*hh,0),(void *)0),
	icalproperty_vanew_dtend(icaltime_from_timet(tm2+5*hh,0),(void *)0),
	0
	);

    cset =  icalclassify_find_overlaps(set,c);
#if ADD_TESTS_REQUIRING_INVESTIGATION
    ok("TODO find overlaps 1", cset != NULL);
#endif
    if (VERBOSE && cset) printf("%s\n",icalcomponent_as_ical_string(cset));

    if (set)  icalset_free(set);
    if (cset) icalcomponent_free(cset);
    if (c)    icalcomponent_free(c);
}



void test_fblist()
{
    icalspanlist *sl, *new_sl;
    icalfileset_options options = {O_RDONLY, 0644, 0, NULL};
    icalset *set = icalset_new(ICAL_FILE_SET, TEST_DATADIR "/spanlist.ics", &options);
    struct icalperiodtype period;
    icalcomponent *comp;
    int * foo;
    int i;

    sl = icalspanlist_new(set,
		     icaltime_from_string("19980101T000000Z"),
		     icaltime_from_string("19980108T000000Z"));

    ok("open ../test-data/spanlist.ics", (set!=NULL));
    assert(set!=NULL);

    if (VERBOSE) printf("Restricted spanlist\n");
    if (VERBOSE) icalspanlist_dump(sl);

    period= icalspanlist_next_free_time(sl,
		    icaltime_from_string("19970801T120000"));

    is("Next Free time start 19970801T120000", icaltime_as_ical_string(period.start), "19970801T120000");
    is("Next Free time end   19980101T000000", icaltime_as_ical_string(period.end), "19980101T000000");

    period= icalspanlist_next_free_time(sl, period.end);

    is("Next Free time start 19980101T010000", icaltime_as_ical_string(period.start), "19980101T010000");
    is("Next Free time end   19980102T010000", icaltime_as_ical_string(period.end), "19980102T010000");

    if (VERBOSE) printf("%s\n",
	   icalcomponent_as_ical_string(icalspanlist_as_vfreebusy(sl,
								  "a@foo.com",
								  "b@foo.com")
					));

    foo = icalspanlist_as_freebusy_matrix(sl,3600);

    for (i=0; foo[i] != -1; i++); /* find number entries */

    int_is("Calculating freebusy hourly matrix", i, (7*24));

    if (VERBOSE) {
      for (i=0; foo[i] != -1; i++) {
	printf("%d", foo[i]);
	if ((i % 24) == 23)
	  printf("\n");
      }
      printf("\n\n");
    }


    free(foo);

    foo = icalspanlist_as_freebusy_matrix(sl,3600*24);

    ok("Calculating daily freebusy matrix", (foo!=NULL));

    {
      char out_str[80] = "";
      char *strp = out_str;

      for (i=0; foo[i]!=-1; i++){
	sprintf(strp, "%d", foo[i]);
	strp++;
      }
      is("Checking freebusy validity", out_str, "1121110");
    }
    if (VERBOSE) {
      for (i=0; foo[i] != -1; i++) {
	printf("%d", foo[i]);
	if ((i % 7) == 6)
	  printf("\n");
      }
      printf("\n\n");
    }
    free(foo);

    icalspanlist_free(sl);


    if (VERBOSE) printf("Unrestricted spanlist\n");

    sl = icalspanlist_new(set,
			  icaltime_from_string("19970324T120000Z"),
			  icaltime_null_time());

    ok("add 19970324T120000Z to spanlist", (sl!=NULL));

    if (VERBOSE) printf("Restricted spanlist\n");
    if (VERBOSE) icalspanlist_dump(sl);

    period= icalspanlist_next_free_time(sl,
				      icaltime_from_string("19970801T120000Z"));


    is("Next Free time start 19980101T010000",
       icaltime_as_ical_string(period.start),
       "19980101T010000");

    is("Next Free time end   19980102T010000",
       icaltime_as_ical_string(period.end),
       "19980102T010000");

    comp = icalspanlist_as_vfreebusy(sl, "a@foo.com", "b@foo.com");

    ok("Calculating VFREEBUSY component", (comp != NULL));
    if (VERBOSE) printf("%s\n", icalcomponent_as_ical_string(comp));

    new_sl = icalspanlist_from_vfreebusy(comp);

    ok("Calculating spanlist from generated VFREEBUSY component",
       (new_sl != NULL));

    if (VERBOSE) icalspanlist_dump(new_sl);

    if (sl) icalspanlist_free(sl);
    if (new_sl) icalspanlist_free(new_sl);
    if (comp) icalcomponent_free(comp);

    icalset_free(set);
}


void test_convenience(){
    icalcomponent *c;
    int duration;
    struct icaltimetype tt;

    c = icalcomponent_vanew(
	ICAL_VCALENDAR_COMPONENT,
	icalcomponent_vanew(
	    ICAL_VEVENT_COMPONENT,
	    icalproperty_new_dtstart(icaltime_from_string("19970801T120000")),
	    icalproperty_new_dtend(icaltime_from_string("19970801T130000")),
	    (void *)0),
	(void *)0);

    if (VERBOSE) printf("\n%s\n", icalcomponent_as_ical_string(c));

    duration = icaldurationtype_as_int(icalcomponent_get_duration(c))/60;

    is("Start is 1997-08-01 12:00:00 (floating)",
       ictt_as_string(icalcomponent_get_dtstart(c)), "1997-08-01 12:00:00 (floating)");
    is("End is 1997-08-01 13:00:00 (floating)",
       ictt_as_string(icalcomponent_get_dtend(c)), "1997-08-01 13:00:00 (floating)");
    ok("Duration is 60 m", (duration == 60));

    icalcomponent_free(c);

    c = icalcomponent_vanew(
	ICAL_VCALENDAR_COMPONENT,
	icalcomponent_vanew(
	    ICAL_VEVENT_COMPONENT,
	    icalproperty_new_dtstart(icaltime_from_string("19970801T120000Z")),
	    icalproperty_new_duration(icaldurationtype_from_string("PT1H30M")),
	    (void *)0),
	(void *)0);

    if (VERBOSE) printf("\n%s\n", icalcomponent_as_ical_string(c));

    duration = icaldurationtype_as_int(icalcomponent_get_duration(c))/60;

    is("Start is 1997-08-01 12:00:00 Z UTC",
       ictt_as_string(icalcomponent_get_dtstart(c)), "1997-08-01 12:00:00 Z UTC");
    is("End is 1997-08-01 13:30:00 Z UTC",
       ictt_as_string(icalcomponent_get_dtend(c)), "1997-08-01 13:30:00 Z UTC");
    ok("Duration is 90 m", (duration == 90));

    icalcomponent_free(c);

    icalerror_errors_are_fatal = 0;

    c = icalcomponent_vanew(
	ICAL_VCALENDAR_COMPONENT,
	icalcomponent_vanew(
	    ICAL_VEVENT_COMPONENT,
	    icalproperty_new_dtstart(icaltime_from_string("19970801T120000")),
	    icalproperty_new_dtend(icaltime_from_string("19970801T130000")),
	    (void *)0),
	(void *)0);

    icalcomponent_set_duration(c,icaldurationtype_from_string("PT1H30M"));

    if (VERBOSE) printf("\n%s\n", icalcomponent_as_ical_string(c));

    duration = icaldurationtype_as_int(icalcomponent_get_duration(c))/60;

    is("Start is 1997-08-01 12:00:00 (floating)",
	ictt_as_string(icalcomponent_get_dtstart(c)),
	"1997-08-01 12:00:00 (floating)");
    is("End is 1997-08-01 13:00:00 (floating)",
	ictt_as_string(icalcomponent_get_dtend(c)),
	"1997-08-01 13:00:00 (floating)");
    ok("Duration is 60 m", (duration == 60));

    icalcomponent_free(c);

    c = icalcomponent_vanew(
	ICAL_VCALENDAR_COMPONENT,
	icalcomponent_vanew(
	    ICAL_VEVENT_COMPONENT,
	    icalproperty_new_dtstart(icaltime_from_string("19970801T120000Z")),
	    icalproperty_new_duration(icaldurationtype_from_string("PT1H30M")),
	    (void *)0),
	(void *)0);

    icalcomponent_set_dtend(c,icaltime_from_string("19970801T133000Z"));

    if (VERBOSE) printf("\n%s\n", icalcomponent_as_ical_string(c));


    duration = icaldurationtype_as_int(icalcomponent_get_duration(c))/60;

    ok("Start is 1997-08-01 12:00:00 Z UTC",
       (0 == strcmp("1997-08-01 12:00:00 Z UTC", ictt_as_string(icalcomponent_get_dtstart(c)))));
    ok("End is 1997-08-01 13:30:00 Z UTC",
       (0 == strcmp("1997-08-01 13:30:00 Z UTC", ictt_as_string(icalcomponent_get_dtend(c)))));
    ok("Duration is 90 m", (duration == 90));

    icalerror_errors_are_fatal = 1;

    icalcomponent_free(c);

    c = icalcomponent_vanew(
	ICAL_VCALENDAR_COMPONENT,
	icalcomponent_vanew(
	    ICAL_VEVENT_COMPONENT,
	    (void *)0),
	(void *)0);

    icalcomponent_set_dtstart(c,icaltime_from_string("19970801T120000Z"));
    icalcomponent_set_dtend(c,icaltime_from_string("19970801T133000Z"));

    if (VERBOSE) printf("\n%s\n", icalcomponent_as_ical_string(c));


    duration = icaldurationtype_as_int(icalcomponent_get_duration(c))/60;

    ok("Start is 1997-08-01 12:00:00 Z UTC",
       (0 == strcmp("1997-08-01 12:00:00 Z UTC", ictt_as_string(icalcomponent_get_dtstart(c)))));
    ok("End is 1997-08-01 13:30:00 Z UTC",
       (0 == strcmp("1997-08-01 13:30:00 Z UTC", ictt_as_string(icalcomponent_get_dtend(c)))));
    ok("Duration is 90 m", (duration == 90));

    icalcomponent_free(c);

    c = icalcomponent_vanew(
	ICAL_VCALENDAR_COMPONENT,
	icalcomponent_vanew(
	    ICAL_VEVENT_COMPONENT,
	    (void *)0),
	(void *)0);


    icalcomponent_set_dtstart(c,icaltime_from_string("19970801T120000Z"));
    icalcomponent_set_duration(c,icaldurationtype_from_string("PT1H30M"));

    if (VERBOSE) printf("\n%s\n", icalcomponent_as_ical_string(c));


    duration = icaldurationtype_as_int(icalcomponent_get_duration(c))/60;

    ok("Start is 1997-08-01 12:00:00 Z UTC",
       (0 == strcmp("1997-08-01 12:00:00 Z UTC", ictt_as_string(icalcomponent_get_dtstart(c)))));
    ok("End is 1997-08-01 13:30:00 Z UTC",
       (0 == strcmp("1997-08-01 13:30:00 Z UTC", ictt_as_string(icalcomponent_get_dtend(c)))));
    ok("Duration is 90 m", (duration == 90));

    icalcomponent_free(c);

    c = icalcomponent_vanew(
	ICAL_VCALENDAR_COMPONENT,
	icalcomponent_vanew(
	    ICAL_VEVENT_COMPONENT,
	    (void *)0),
	(void *)0);

    tt = icaltime_from_string("19970801T120000");
    icaltime_set_timezone(&tt,
	icaltimezone_get_builtin_timezone("Europe/Rome"));
    icalcomponent_set_dtstart(c,tt);

    if (VERBOSE) printf("\n%s\n", icalcomponent_as_ical_string(c));

    icalcomponent_set_duration(c,icaldurationtype_from_string("PT1H30M"));
    duration = icaldurationtype_as_int(icalcomponent_get_duration(c))/60;

#if ADD_TESTS_BROKEN_BUILTIN_TZDATA
    ok("Start is 1997-08-01 12:00:00 Europe/Rome",
       (0 == strcmp("1997-08-01 12:00:00 /softwarestudio.org/Europe/Rome",
		    ictt_as_string(icalcomponent_get_dtstart(c)))));
    ok("End is 1997-08-01 13:30:00 Europe/Rome",
       (0 == strcmp("1997-08-01 13:30:00 /softwarestudio.org/Europe/Rome",
		    ictt_as_string(icalcomponent_get_dtend(c)))));
#endif
    ok("Duration is 90 m", (duration == 90));

    icalcomponent_free(c);
}

void test_time_parser()
{
    struct icaltimetype tt;

    icalerror_errors_are_fatal = 0;

    tt = icaltime_from_string("19970101T1000");
    ok("19970101T1000 is null time", icaltime_is_null_time(tt));

    tt = icaltime_from_string("19970101X100000");
    ok("19970101X100000 is null time", icaltime_is_null_time(tt));

    tt = icaltime_from_string("19970101T100000");
    ok("19970101T100000 is valid", !icaltime_is_null_time(tt));

    if (VERBOSE) printf("%s\n",icaltime_as_ctime(tt));

    tt = icaltime_from_string("19970101T100000Z");

    ok("19970101T100000Z is valid" , !icaltime_is_null_time(tt));
    if (VERBOSE) printf("%s\n",icaltime_as_ctime(tt));

    tt = icaltime_from_string("19970101");
    ok("19970101 is valid", (!icaltime_is_null_time(tt)));

    if (VERBOSE) printf("%s\n",icaltime_as_ctime(tt));

    icalerror_errors_are_fatal = 1;
}

void test_recur_parser()
{
  struct icalrecurrencetype rt;
  char *str;

  str = "FREQ=YEARLY;UNTIL=20000131T090000Z;BYDAY=-1TU,3WE,-4FR,SA,SU;BYYEARDAY=34,65,76,78;BYMONTH=1,2,3,4,8";
  rt = icalrecurrencetype_from_string(str);
  is(str, icalrecurrencetype_as_string(&rt), str);

  str = "FREQ=DAILY;COUNT=3;BYDAY=-1TU,3WE,-4FR,SA,SU;BYYEARDAY=34,65,76,78;BYMONTH=1,2,3,4,8";
  
  rt = icalrecurrencetype_from_string(str);
  is(str, icalrecurrencetype_as_string(&rt), str);
}

char* ical_strstr(const char *haystack, const char *needle){
    return strstr(haystack,needle);
}

void test_start_of_week()
{
    struct icaltimetype tt2;
    struct icaltimetype tt1 = icaltime_from_string("19900110");
    int dow, doy,start_dow;

    do {
        tt1 = icaltime_normalize(tt1);

        doy = icaltime_start_doy_of_week(tt1);
        dow = icaltime_day_of_week(tt1);

        tt2 = icaltime_from_day_of_year(doy,tt1.year);
        start_dow = icaltime_day_of_week(tt2);

        if(doy == 1){
	  char msg[128];
	  sprintf(msg, "%s", ictt_as_string(tt1));
	  int_is(msg, start_dow, 1);
        }

        if(start_dow != 1){ /* Sunday is 1 */
            printf("failed: Start of week (%s) is not a Sunday \n for %s (doy=%d,dow=%d)\n",ictt_as_string(tt2), ictt_as_string(tt1),dow,start_dow);
        }


        assert(start_dow == 1);


        tt1.day+=1;

    } while(tt1.year < 2010);
}

void test_doy()
{
    struct icaltimetype tt1, tt2;
    short doy,doy2;
    char msg[128];

    doy = -1;

    tt1 = icaltime_from_string("19900101");

    if (VERBOSE) printf("Test icaltime_day_of_year() agreement with mktime\n");

    do{
        struct tm stm;

        tt1 = icaltime_normalize(tt1);

        stm.tm_sec = tt1.second;
        stm.tm_min = tt1.minute;
        stm.tm_hour = tt1.hour;
        stm.tm_mday = tt1.day;
        stm.tm_mon = tt1.month-1;
        stm.tm_year = tt1.year-1900;
        stm.tm_isdst = -1;

        mktime(&stm);

        doy = icaltime_day_of_year(tt1);

        doy2 = stm.tm_yday+1;

	if (doy == 1) {
	  /** show some test cases **/
	  sprintf(msg, "Year %d - mktime() compare", tt1.year);
	  int_is(msg, doy,doy2);
	}

        if (doy != doy2){
	  printf("Failed for %s (%d,%d)\n",ictt_as_string(tt1),doy,doy2);
        }
	assert(doy == doy2);

        tt1.day+=1;

    } while(tt1.year < 2010);

    if (VERBOSE) printf("\nTest icaltime_day_of_year() agreement with icaltime_from_day_of_year()\n");

    tt1 = icaltime_from_string("19900101");

    do{
        if(doy == 1){
	  /** show some test cases **/
	  sprintf(msg, "Year %d - icaltime_day_of_year() compare", tt1.year);
	  int_is(msg, doy,doy2);
        }

        doy = icaltime_day_of_year(tt1);
        tt2 = icaltime_from_day_of_year(doy,tt1.year);
        doy2 = icaltime_day_of_year(tt2);

        assert(doy2 == doy);
        assert(icaltime_compare(tt1,tt2) == 0);

        tt1.day+=1;
        tt1 = icaltime_normalize(tt1);

    } while(tt1.year < 2010);


    tt1 = icaltime_from_string("19950301");
    doy = icaltime_day_of_year(tt1);
    tt2 = icaltime_from_day_of_year(doy,1995);
    if(VERBOSE) printf("%d %s %s\n",doy, icaltime_as_ctime(tt1),icaltime_as_ctime(tt2));

    ok("test 19950301", (tt2.day == 1 && tt2.month == 3));
    ok("day of year == 60", (doy == 60));

    tt1 = icaltime_from_string("19960301");
    doy = icaltime_day_of_year(tt1);
    tt2 = icaltime_from_day_of_year(doy,1996);
    if (VERBOSE) printf("%d %s %s\n",doy, icaltime_as_ctime(tt1),icaltime_as_ctime(tt2));
    ok("test 19960301", (tt2.day == 1 && tt2.month == 3));
    ok("day of year == 61", (doy == 61));

    tt1 = icaltime_from_string("19970301");
    doy = icaltime_day_of_year(tt1);
    tt2 = icaltime_from_day_of_year(doy,1997);
    if (VERBOSE) printf("%d %s %s\n",doy, icaltime_as_ctime(tt1),icaltime_as_ctime(tt2));

    ok("test 19970301", (tt2.day == 1 && tt2.month == 3));
    ok("day of year == 60", (doy == 60));

}

void test_x(){

    static const char test_icalcomp_str[] =
"BEGIN:VEVENT\r\n"
"RRULE\r\n"
" ;X-EVOLUTION-ENDDATE=20030209T081500\r\n"
" :FREQ=DAILY;COUNT=10;INTERVAL=6\r\n"
"X-COMMENT;X-FOO=BAR: Booga\r\n"
"END:VEVENT\r\n";

    icalcomponent *icalcomp;
    icalproperty *prop;
    struct icalrecurrencetype recur;
    int n_errors;

    icalcomp = icalparser_parse_string ((char *) test_icalcomp_str);
    assert(icalcomp!=NULL);

    if (VERBOSE) printf("%s\n\n",icalcomponent_as_ical_string(icalcomp));

    n_errors = icalcomponent_count_errors (icalcomp);
    int_is("icalparser_parse_string()", n_errors,0);

    if (n_errors) {
      /** NOT USED **/
	icalproperty *p;

	for (p = icalcomponent_get_first_property (icalcomp,
						   ICAL_XLICERROR_PROPERTY);
	     p;
	     p = icalcomponent_get_next_property (icalcomp,
						  ICAL_XLICERROR_PROPERTY)) {
	    const char *str;

	    str = icalproperty_as_ical_string (p);
	    fprintf (stderr, "error: %s\n", str);
	}
    }

    prop = icalcomponent_get_first_property (icalcomp, ICAL_RRULE_PROPERTY);
    ok("get RRULE property", (prop != NULL));
    assert(prop!=NULL);

    recur = icalproperty_get_rrule (prop);

    if (VERBOSE) printf("%s\n",icalrecurrencetype_as_string(&recur));

    icalcomponent_free(icalcomp);

}

void test_gauge_sql() {
    icalgauge *g;
    char* str;

    str= "SELECT DTSTART,DTEND,COMMENT FROM VEVENT,VTODO WHERE VEVENT.SUMMARY = 'Bongoa' AND SEQUENCE < 5";

    g = icalgauge_new_from_sql(str, 0);
    ok(str, (g!=NULL));
    if (VERBOSE) icalgauge_dump(g);

    icalgauge_free(g);

    str="SELECT * FROM VEVENT,VTODO WHERE VEVENT.SUMMARY = 'Bongoa' AND SEQUENCE < 5 OR METHOD != 'CREATE'";

    g = icalgauge_new_from_sql(str, 0);
    ok(str, (g!=NULL));
    if (VERBOSE) icalgauge_dump(g);

    icalgauge_free(g);

    str="SELECT * FROM VEVENT WHERE SUMMARY == 'BA301'";

    g = icalgauge_new_from_sql(str, 0);
    ok(str, (g!=NULL));
    if (VERBOSE) icalgauge_dump(g);

    icalgauge_free(g);

    str="SELECT * FROM VEVENT WHERE SUMMARY == 'BA301'";

    g = icalgauge_new_from_sql(str, 0);
    ok(str, (g!=NULL));
    if (VERBOSE) icalgauge_dump(g);

    icalgauge_free(g);

    str="SELECT * FROM VEVENT WHERE LOCATION == '104 Forum'";

    g = icalgauge_new_from_sql(str, 0);
    ok(str, (g!=NULL));
    if (VERBOSE) icalgauge_dump(g);

    icalgauge_free(g);
}


void test_gauge_compare() {
    icalgauge *g;
    icalcomponent *c;
    char* str;

    /* Equality */

    c =  icalcomponent_vanew(ICAL_VCALENDAR_COMPONENT,
	      icalcomponent_vanew(ICAL_VEVENT_COMPONENT,
		  icalproperty_new_dtstart(
		      icaltime_from_string("20000101T000002")),0),(void *)0);

    g = icalgauge_new_from_sql(
	"SELECT * FROM VEVENT WHERE DTSTART = '20000101T000002'", 0);

    ok("SELECT * FROM VEVENT WHERE DTSTART = '20000101T000002'", (c!=0 && g!=0));
    assert(c!=0);
    assert(g!=0);

    int_is("compare",icalgauge_compare(g,c), 1);

    icalgauge_free(g);


    g = icalgauge_new_from_sql(
	"SELECT * FROM VEVENT WHERE DTSTART = '20000101T000001'", 0);

    ok("SELECT * FROM VEVENT WHERE DTSTART = '20000101T000001'\n", (g!=0));

    assert(g!=0);
    int_is("compare",icalgauge_compare(g,c), 0);

    icalgauge_free(g);

    g = icalgauge_new_from_sql(
	"SELECT * FROM VEVENT WHERE DTSTART != '20000101T000003'", 0);

    ok("SELECT * FROM VEVENT WHERE DTSTART != '20000101T000003'\n", (c!=0 && g!=0));


    assert(g!=0);
    int_is("compare",icalgauge_compare(g,c), 1);

    icalgauge_free(g);


    /* Less than */

    g = icalgauge_new_from_sql(
	"SELECT * FROM VEVENT WHERE DTSTART < '20000101T000003'", 0);

    ok("SELECT * FROM VEVENT WHERE DTSTART < '20000101T000003'", (c!=0 && g!=0));

    int_is("compare",icalgauge_compare(g,c), 1);

    assert(g!=0);
    icalgauge_free(g);

    g = icalgauge_new_from_sql(
	"SELECT * FROM VEVENT WHERE DTSTART < '20000101T000002'", 0);

    ok("SELECT * FROM VEVENT WHERE DTSTART < '20000101T000002'\n", (g!=0));


    assert(g!=0);
    int_is("compare",icalgauge_compare(g,c), 0);

    icalgauge_free(g);

    /* Greater than */

    g = icalgauge_new_from_sql(
	"SELECT * FROM VEVENT WHERE DTSTART > '20000101T000001'", 0);

    ok("SELECT * FROM VEVENT WHERE DTSTART > '20000101T000001'\n", (g!=0));


    assert(g!=0);
    int_is("compare",icalgauge_compare(g,c), 1);

    icalgauge_free(g);

    g = icalgauge_new_from_sql(
	"SELECT * FROM VEVENT WHERE DTSTART > '20000101T000002'", 0);

    ok("SELECT * FROM VEVENT WHERE DTSTART > '20000101T000002'\n", (g!=0));


    assert(g!=0);
    int_is("compare",icalgauge_compare(g,c), 0);


    icalgauge_free(g);


    /* Greater than or Equal to */

    g = icalgauge_new_from_sql(
	"SELECT * FROM VEVENT WHERE DTSTART >= '20000101T000002'", 0);

    ok("SELECT * FROM VEVENT WHERE DTSTART >= '20000101T000002'\n", (g!=0));


    int_is("compare",icalgauge_compare(g,c), 1);

    icalgauge_free(g);

    g = icalgauge_new_from_sql(
	"SELECT * FROM VEVENT WHERE DTSTART >= '20000101T000003'", 0);

    ok("SELECT * FROM VEVENT WHERE DTSTART >= '20000101T000003'\n", (g!=0));


    int_is("compare",icalgauge_compare(g,c), 0);

    icalgauge_free(g);

    /* Less than or Equal to */

    g = icalgauge_new_from_sql(
	"SELECT * FROM VEVENT WHERE DTSTART <= '20000101T000002'", 0);

    ok("SELECT * FROM VEVENT WHERE DTSTART <= '20000101T000002'\n", (g!=0));


    assert(g!=0);
    int_is("compare",icalgauge_compare(g,c), 1);

    icalgauge_free(g);

    g = icalgauge_new_from_sql(
	"SELECT * FROM VEVENT WHERE DTSTART <= '20000101T000001'", 0);

    ok("SELECT * FROM VEVENT WHERE DTSTART <= '20000101T000001'\n", (g!=0));


    int_is("compare",icalgauge_compare(g,c), 0);

    icalgauge_free(g);

    icalcomponent_free(c);

    /* Combinations */

    c =  icalcomponent_vanew(ICAL_VCALENDAR_COMPONENT,
	      icalcomponent_vanew(ICAL_VEVENT_COMPONENT,
		  icalproperty_new_dtstart(
		      icaltime_from_string("20000102T000000")),0),(void *)0);


    str =  "SELECT * FROM VEVENT WHERE DTSTART > '20000101T000000' and DTSTART < '20000103T000000'";

    g = icalgauge_new_from_sql(str, 0);
    ok(str, (g!=0));
    int_is("compare",icalgauge_compare(g,c), 1);

    icalgauge_free(g);

    str =  "SELECT * FROM VEVENT WHERE DTSTART > '20000101T000000' and DTSTART < '20000102T000000'";

    g = icalgauge_new_from_sql(str, 0);
    ok(str, (g!=0));
    int_is("compare",icalgauge_compare(g,c), 0);

    icalgauge_free(g);

    str =  "SELECT * FROM VEVENT WHERE DTSTART > '20000101T000000' or DTSTART < '20000102T000000'";

    g = icalgauge_new_from_sql(str, 0);
    ok(str, (g!=0));
    int_is("compare",icalgauge_compare(g,c), 1);

    icalgauge_free(g);


    icalcomponent_free(c);

    /* Combinations, non-cannonical component */

    c = icalcomponent_vanew(ICAL_VEVENT_COMPONENT,
		  icalproperty_new_dtstart(
		      icaltime_from_string("20000102T000000")),(void *)0);


    str =  "SELECT * FROM VEVENT WHERE DTSTART > '20000101T000000' and DTSTART < '20000103T000000'";

    g = icalgauge_new_from_sql(str, 0);
    ok(str, (g!=0));
    int_is("compare",icalgauge_compare(g,c), 1);

    icalgauge_free(g);

    str =  "SELECT * FROM VEVENT WHERE DTSTART > '20000101T000000' and DTSTART < '20000102T000000'";

    g = icalgauge_new_from_sql(str, 0);
    ok(str, (g!=0));
    int_is("compare",icalgauge_compare(g,c), 0);

    icalgauge_free(g);

    str =  "SELECT * FROM VEVENT WHERE DTSTART > '20000101T000000' or DTSTART < '20000102T000000'";

    g = icalgauge_new_from_sql(str, 0);
    ok(str, (g!=0));
    int_is("compare",icalgauge_compare(g,c), 1);

    icalgauge_free(g);
    icalcomponent_free(c);


    /* Complex comparisions */

    c =  icalcomponent_vanew(
	ICAL_VCALENDAR_COMPONENT,
	icalproperty_new_method(ICAL_METHOD_REQUEST),
	icalcomponent_vanew(
	    ICAL_VEVENT_COMPONENT,
	    icalproperty_new_dtstart(
		icaltime_from_string("20000101T000002")),
	    icalproperty_new_comment("foo"),
	    icalcomponent_vanew(
		ICAL_VALARM_COMPONENT,
		icalproperty_new_dtstart(
		    icaltime_from_string("20000101T120000")),

		(void *)0),
	    (void *)0),
	(void *)0);


    str = "SELECT * FROM VEVENT WHERE VALARM.DTSTART = '20000101T120000'";

    g = icalgauge_new_from_sql(str, 0);
    ok(str, (g!=0));
    int_is("compare",icalgauge_compare(g,c), 1);

    icalgauge_free(g);

    str = "SELECT * FROM VEVENT WHERE COMMENT = 'foo'";
    g = icalgauge_new_from_sql(str, 0);
    ok(str, (g!=0));
    int_is("compare",icalgauge_compare(g,c), 1);

    icalgauge_free(g);

    str = "SELECT * FROM VEVENT WHERE COMMENT = 'foo' AND  VALARM.DTSTART = '20000101T120000'";
    g = icalgauge_new_from_sql(str, 0);
    ok(str, (g!=0));
    int_is("compare",icalgauge_compare(g,c), 1);

    icalgauge_free(g);

    str = "SELECT * FROM VEVENT WHERE COMMENT = 'bar' AND  VALARM.DTSTART = '20000101T120000'";
    g = icalgauge_new_from_sql(str, 0);
    ok(str, (g!=0));
    int_is("compare",icalgauge_compare(g,c), 0);

    icalgauge_free(g);

    str = "SELECT * FROM VEVENT WHERE COMMENT = 'bar' or  VALARM.DTSTART = '20000101T120000'";
    g = icalgauge_new_from_sql(str, 0);
    ok(str, (g!=0));
    int_is("compare",icalgauge_compare(g,c), 1);

    icalgauge_free(g);

    icalcomponent_free(c);

}

icalcomponent* make_component(int i){

    icalcomponent *c;

    struct icaltimetype t = icaltime_from_string("20000101T120000Z");

    t.day += i;

    icaltime_normalize(t);

    c =  icalcomponent_vanew(
	ICAL_VCALENDAR_COMPONENT,
	icalproperty_new_method(ICAL_METHOD_REQUEST),
	icalcomponent_vanew(
	    ICAL_VEVENT_COMPONENT,
	    icalproperty_new_dtstart(t),
	    (void *)0),
	(void *)0);

    assert(c != 0);

    return c;

}
void test_fileset()
{
    icalset *fs;
    icalcomponent *c;
    int i;
    int comp_count = 0;
    char *path = "test_fileset.ics";
    icalgauge  *g = icalgauge_new_from_sql(
	"SELECT * FROM VEVENT WHERE DTSTART > '20000103T120000Z' AND DTSTART <= '20000106T120000Z'", 0);

    ok("icalgauge_new_from_sql()", (g!=NULL));

    unlink(path);

    fs = icalfileset_new(path);

    ok("icalfileset_new()", (fs!=NULL));
    assert(fs != 0);

    for (i = 0; i!= 10; i++){
	c = make_component(i);
	icalfileset_add_component(fs,c);
    }

    icalfileset_commit(fs);

    icalset_free(fs);
    /** reopen fileset.ics **/
    fs = icalfileset_new(path);

    if (VERBOSE) printf("== No Selections \n");

    comp_count = 0;
    for (c = icalfileset_get_first_component(fs);
	 c != 0;
	 c = icalfileset_get_next_component(fs)){
	struct icaltimetype t = icalcomponent_get_dtstart(c);
	comp_count++;
	if (VERBOSE) printf("%s\n",icaltime_as_ctime(t));
    }
    int_is("icalfileset get components",comp_count, 10);

    icalfileset_select(fs,g);

    if (VERBOSE) printf("\n== DTSTART > '20000103T120000Z' AND DTSTART <= '20000106T120000Z' \n");

    comp_count = 0;
    for (c = icalfileset_get_first_component(fs);
	 c != 0;
	 c = icalfileset_get_next_component(fs)){
	struct icaltimetype t = icalcomponent_get_dtstart(c);
	comp_count++;
	if (VERBOSE) printf("%s\n",icaltime_as_ctime(t));
    }
    int_is("icalfileset get components with gauge",comp_count, 3);

    icalset_free(fs);

	/*icalgauge_free(g);*/

}

void microsleep(int us)
{
#ifndef WIN32
    struct timeval tv;

    tv.tv_sec = 0;
    tv.tv_usec = us;

    select(0,0,0,0,&tv);
#else
    Sleep(us);
#endif
}


void test_file_locks()
{
#ifndef WIN32
    pid_t pid;
    char *path = "test_fileset_locktest.ics";
    icalset *fs;
    icalcomponent *c, *c2;
    struct icaldurationtype d;
    int i;
    int final,sec = 0;

    icalerror_clear_errno();

    unlink(path);

    fs = icalfileset_new(path);

    if(icalfileset_get_first_component(fs)==0){
	c = make_component(0);

	d = icaldurationtype_from_int(1);

	icalcomponent_set_duration(c,d);

	icalfileset_add_component(fs,c);

	c2 = icalcomponent_new_clone(c);

	icalfileset_add_component(fs,c2);

	icalfileset_commit(fs);
    }

    icalset_free(fs);

    assert(icalerrno == ICAL_NO_ERROR);

    pid = fork();

    assert(pid >= 0);

    if(pid == 0){
	/*child*/
	int i;

	microsleep(rand()/(RAND_MAX/100));

	for(i = 0; i< 50; i++){
	    fs = icalfileset_new(path);


	    assert(fs != 0);

	    c = icalfileset_get_first_component(fs);

	    assert(c!=0);

	    d = icalcomponent_get_duration(c);
	    d = icaldurationtype_from_int(icaldurationtype_as_int(d)+1);

	    icalcomponent_set_duration(c,d);
	    icalcomponent_set_summary(c,"Child");

	    c2 = icalcomponent_new_clone(c);
	    icalcomponent_set_summary(c2,"Child");
	    icalfileset_add_component(fs,c2);

	    icalfileset_mark(fs);
	    icalfileset_commit(fs);

	    icalset_free(fs);

	    microsleep(rand()/(RAND_MAX/20));


	}

	exit(0);

    } else {
	/* parent */
	int i;

	for(i = 0; i< 50; i++){
	    fs = icalfileset_new(path);

	    assert(fs != 0);

	    c = icalfileset_get_first_component(fs);

	    assert(c!=0);

	    d = icalcomponent_get_duration(c);
	    d = icaldurationtype_from_int(icaldurationtype_as_int(d)+1);

	    icalcomponent_set_duration(c,d);
	    icalcomponent_set_summary(c,"Parent");

	    c2 = icalcomponent_new_clone(c);
	    icalcomponent_set_summary(c2,"Parent");
	    icalfileset_add_component(fs,c2);

	    icalfileset_mark(fs);
	    icalfileset_commit(fs);
	    icalset_free(fs);

	    putc('.',stdout);
	    fflush(stdout);

	}
    }

    assert(waitpid(pid,0,0)==pid);


    fs = icalfileset_new(path);

    i=1;

    c = icalfileset_get_first_component(fs);
    final = icaldurationtype_as_int(icalcomponent_get_duration(c));
    for (c = icalfileset_get_next_component(fs);
	 c != 0;
	 c = icalfileset_get_next_component(fs)){
	struct icaldurationtype d = icalcomponent_get_duration(c);
	sec = icaldurationtype_as_int(d);

	/*printf("%d,%d ",i,sec);*/
	assert(i == sec);
	i++;
    }

    printf("\nFinal: %d\n",final);


    assert(sec == final);
#endif
}

void test_action()
{
    icalcomponent *c;
    icalproperty *p;
    char *str;

    static const char test_icalcomp_str[] =
"BEGIN:VEVENT\r\n"
"ACTION:EMAIL\r\n"
"ACTION:PROCEDURE\r\n"
"ACTION:AUDIO\r\n"
"ACTION:FUBAR\r\n"
"END:VEVENT\r\n";


    c = icalparser_parse_string ((char *) test_icalcomp_str);

    ok("icalparser_parse_string(), ACTIONS", (c!=NULL));
    assert(c!=0);

    str = icalcomponent_as_ical_string(c);
    is("icalcomponent_as_ical_string()", str, ((char*) test_icalcomp_str));
    if (VERBOSE) printf("%s\n\n",str);

    p = icalcomponent_get_first_property(c,ICAL_ACTION_PROPERTY);

    ok("ICAL_ACTION_EMAIL", (icalproperty_get_action(p) == ICAL_ACTION_EMAIL));

    p = icalcomponent_get_next_property(c,ICAL_ACTION_PROPERTY);

    ok("ICAL_ACTION_PROCEDURE", (icalproperty_get_action(p) == ICAL_ACTION_PROCEDURE));

    p = icalcomponent_get_next_property(c,ICAL_ACTION_PROPERTY);

    ok("ICAL_ACTION_AUDIO", (icalproperty_get_action(p) == ICAL_ACTION_AUDIO));

    p = icalcomponent_get_next_property(c,ICAL_ACTION_PROPERTY);

    ok("ICAL_ACTION_X", (icalproperty_get_action(p) == ICAL_ACTION_X));
    is("ICAL_ACTION -> FUBAR", icalvalue_get_x(icalproperty_get_value(p)), "FUBAR");
    icalcomponent_free(c);
}



void test_trigger()
{

    struct icaltriggertype tr;
    icalcomponent *c;
    icalproperty *p;
    const char* str;

    static const char test_icalcomp_str[] =
"BEGIN:VEVENT\r\n"
"TRIGGER;VALUE=DATE-TIME:19980403T120000\r\n"
"TRIGGER;VALUE=DURATION:-PT15M\r\n"
"TRIGGER;VALUE=DATE-TIME:19980403T120000\r\n"
"TRIGGER;VALUE=DURATION:-PT15M\r\n"
"END:VEVENT\r\n";


    c = icalparser_parse_string ((char *) test_icalcomp_str);
    ok("icalparser_parse_string()", (c!= NULL));
    assert(c!=NULL);

    is("parsed triggers", icalcomponent_as_ical_string(c), (char*)test_icalcomp_str);

    for(p = icalcomponent_get_first_property(c,ICAL_TRIGGER_PROPERTY);
	p != 0;
	p = icalcomponent_get_next_property(c,ICAL_TRIGGER_PROPERTY)){
	tr = icalproperty_get_trigger(p);

	if(!icaltime_is_null_time(tr.time)){
	  if (VERBOSE) printf("value=DATE-TIME:%s\n", icaltime_as_ical_string(tr.time));
	} else {
	  if (VERBOSE) printf("value=DURATION:%s\n", icaldurationtype_as_ical_string(tr.duration));
	}
    }

    icalcomponent_free(c);

    /* Trigger, as a DATETIME */
    tr.duration = icaldurationtype_null_duration();
    tr.time = icaltime_from_string("19970101T120000");
    p = icalproperty_new_trigger(tr);
    str = icalproperty_as_ical_string(p);

    is("TRIGGER;VALUE=DATE-TIME:19970101T120000", str, "TRIGGER;VALUE=DATE-TIME:19970101T120000\r\n");
    icalproperty_free(p);

    /* TRIGGER, as a DURATION */
    tr.time = icaltime_null_time();
    tr.duration = icaldurationtype_from_string("P3DT3H50M45S");
    p = icalproperty_new_trigger(tr);
    str = icalproperty_as_ical_string(p);

    is("TRIGGER;VALUE=DURATION:P3DT3H50M45S", str, "TRIGGER;VALUE=DURATION:P3DT3H50M45S\r\n");
    icalproperty_free(p);

    /* TRIGGER, as a DATETIME, VALUE=DATETIME*/
    tr.duration = icaldurationtype_null_duration();
    tr.time = icaltime_from_string("19970101T120000");
    p = icalproperty_new_trigger(tr);
    icalproperty_add_parameter(p,icalparameter_new_value( ICAL_VALUE_DATETIME));
    str = icalproperty_as_ical_string(p);

    is("TRIGGER;VALUE=DATE-TIME:19970101T120000", str, "TRIGGER;VALUE=DATE-TIME:19970101T120000\r\n");
    icalproperty_free(p);

    /*TRIGGER, as a DURATION, VALUE=DATETIME */
    tr.time = icaltime_null_time();
    tr.duration = icaldurationtype_from_string("P3DT3H50M45S");
    p = icalproperty_new_trigger(tr);
    icalproperty_add_parameter(p,icalparameter_new_value( ICAL_VALUE_DURATION ));

    str = icalproperty_as_ical_string(p);

    is("TRIGGER;VALUE=DURATION:P3DT3H50M45S", str, "TRIGGER;VALUE=DURATION:P3DT3H50M45S\r\n");
    icalproperty_free(p);

    /* TRIGGER, as a DATETIME, VALUE=DURATION*/
    tr.duration = icaldurationtype_null_duration();
    tr.time = icaltime_from_string("19970101T120000");
    p = icalproperty_new_trigger(tr);
    icalproperty_add_parameter(p,icalparameter_new_value( ICAL_VALUE_DATETIME));
    str = icalproperty_as_ical_string(p);

    is("TRIGGER;VALUE=DATE-TIME:19970101T120000", str, "TRIGGER;VALUE=DATE-TIME:19970101T120000\r\n");
    icalproperty_free(p);

    /*TRIGGER, as a DURATION, VALUE=DURATION */
    tr.time = icaltime_null_time();
    tr.duration = icaldurationtype_from_string("P3DT3H50M45S");
    p = icalproperty_new_trigger(tr);
    icalproperty_add_parameter(p,icalparameter_new_value( ICAL_VALUE_DURATION));

    str = icalproperty_as_ical_string(p);

    is("TRIGGER;VALUE=DURATION:P3DT3H50M45S", str, "TRIGGER;VALUE=DURATION:P3DT3H50M45S\r\n");
    icalproperty_free(p);


   /* TRIGGER, as a DATETIME, VALUE=BINARY  */
    tr.duration = icaldurationtype_null_duration();
    tr.time = icaltime_from_string("19970101T120000");
    p = icalproperty_new_trigger(tr);
    icalproperty_add_parameter(p,icalparameter_new_value(ICAL_VALUE_BINARY));
    str = icalproperty_as_ical_string(p);

    is("TRIGGER;VALUE=BINARY:19970101T120000", str, "TRIGGER;VALUE=BINARY:19970101T120000\r\n");
    icalproperty_free(p);

    /*TRIGGER, as a DURATION, VALUE=BINARY   */
    tr.time = icaltime_null_time();
    tr.duration = icaldurationtype_from_string("P3DT3H50M45S");
    p = icalproperty_new_trigger(tr);
    icalproperty_add_parameter(p,icalparameter_new_value(ICAL_VALUE_BINARY));

    str = icalproperty_as_ical_string(p);

    is("TRIGGER;VALUE=BINARY:P3DT3H50M45S", str, "TRIGGER;VALUE=BINARY:P3DT3H50M45S\r\n");
    icalproperty_free(p);
}


void test_rdate()
{

    struct icaldatetimeperiodtype dtp;
    icalproperty *p;
    const char* str;
    struct icalperiodtype period;

    period.start = icaltime_from_string("19970101T120000");
    period.end = icaltime_null_time();
    period.duration = icaldurationtype_from_string("PT3H10M15S");

    /* RDATE, as DATE-TIME */
    dtp.time = icaltime_from_string("19970101T120000");
    dtp.period = icalperiodtype_null_period();
    p = icalproperty_new_rdate(dtp);
    str = icalproperty_as_ical_string(p);

    is("RDATE as DATE-TIME", str, "RDATE;VALUE=DATE-TIME:19970101T120000\r\n");
    icalproperty_free(p);

    /* RDATE, as PERIOD */
    dtp.time = icaltime_null_time();
    dtp.period = period;
    p = icalproperty_new_rdate(dtp);

    str = icalproperty_as_ical_string(p);
    is("RDATE, as PERIOD", str,
       "RDATE;VALUE=PERIOD:19970101T120000/PT3H10M15S\r\n");
    icalproperty_free(p);

    /* RDATE, as DATE-TIME, VALUE=DATE-TIME */
    dtp.time = icaltime_from_string("19970101T120000");
    dtp.period = icalperiodtype_null_period();
    p = icalproperty_new_rdate(dtp);
    icalproperty_add_parameter(p,icalparameter_new_value(ICAL_VALUE_DATETIME));
    str = icalproperty_as_ical_string(p);

    is("RDATE, as DATE-TIME, VALUE=DATE-TIME", str,
       "RDATE;VALUE=DATE-TIME:19970101T120000\r\n");
    icalproperty_free(p);


    /* RDATE, as PERIOD, VALUE=DATE-TIME */
    dtp.time = icaltime_null_time();
    dtp.period = period;
    p = icalproperty_new_rdate(dtp);
    icalproperty_add_parameter(p,icalparameter_new_value(ICAL_VALUE_PERIOD));
    str = icalproperty_as_ical_string(p);
    is("RDATE, as PERIOD, VALUE=DATE-TIME", str,
       "RDATE;VALUE=PERIOD:19970101T120000/PT3H10M15S\r\n");
    icalproperty_free(p);


    /* RDATE, as DATE-TIME, VALUE=PERIOD */
    dtp.time = icaltime_from_string("19970101T120000");
    dtp.period = icalperiodtype_null_period();
    p = icalproperty_new_rdate(dtp);
    icalproperty_add_parameter(p,icalparameter_new_value(ICAL_VALUE_DATETIME));
    str = icalproperty_as_ical_string(p);

    is("RDATE, as DATE-TIME, VALUE=PERIOD", str,
       "RDATE;VALUE=DATE-TIME:19970101T120000\r\n");
    icalproperty_free(p);


    /* RDATE, as PERIOD, VALUE=PERIOD */
    dtp.time = icaltime_null_time();
    dtp.period = period;
    p = icalproperty_new_rdate(dtp);
    icalproperty_add_parameter(p,icalparameter_new_value(ICAL_VALUE_PERIOD));
    str = icalproperty_as_ical_string(p);

    is("RDATE, as PERIOD, VALUE=PERIOD", str,
       "RDATE;VALUE=PERIOD:19970101T120000/PT3H10M15S\r\n");
    icalproperty_free(p);


    /* RDATE, as DATE-TIME, VALUE=BINARY */
    dtp.time = icaltime_from_string("19970101T120000");
    dtp.period = icalperiodtype_null_period();
    p = icalproperty_new_rdate(dtp);
    icalproperty_add_parameter(p,icalparameter_new_value(ICAL_VALUE_BINARY));
    str = icalproperty_as_ical_string(p);

    is("RDATE, as DATE-TIME, VALUE=BINARY", str,
       "RDATE;VALUE=BINARY:19970101T120000\r\n");
    icalproperty_free(p);


    /* RDATE, as PERIOD, VALUE=BINARY */
    dtp.time = icaltime_null_time();
    dtp.period = period;
    p = icalproperty_new_rdate(dtp);
    icalproperty_add_parameter(p,icalparameter_new_value(ICAL_VALUE_BINARY));
    str = icalproperty_as_ical_string(p);

    is("RDATE, as PERIOD, VALUE=BINARY", str,
       "RDATE;VALUE=BINARY:19970101T120000/PT3H10M15S\r\n");
    icalproperty_free(p);
}


void test_langbind()
{
    icalcomponent *c, *inner;
    icalproperty *p;
    char *test_str_parsed;
    static const char test_str[] =
"BEGIN:VEVENT\n"
"ATTENDEE;RSVP=TRUE;ROLE=REQ-PARTICIPANT;CUTYPE=GROUP:MAILTO:employee-A@host.com\n"
"COMMENT: Comment that \n spans a line\n"
"COMMENT: Comment with \"quotable\" \'characters\' and other \t bad magic \n things \f Yeah.\n"
"DTSTART:19970101T120000\n"
"DTSTART:19970101T120000Z\n"
"DTSTART:19970101\n"
"DURATION:P3DT4H25M\n"
"FREEBUSY:19970101T120000/19970101T120000\n"
"FREEBUSY:19970101T120000/P3DT4H25M\n"
"END:VEVENT\n";

    static const char *test_str_parsed_good =
"BEGIN:VEVENT\r\n"
"ATTENDEE;RSVP=TRUE;ROLE=REQ-PARTICIPANT;CUTYPE=GROUP:MAILTO:\r\n"
" employee-A@host.com\r\n"
"COMMENT:Comment that spans a line\r\n"
"COMMENT:Comment with \"quotable\" 'characters' and other 	 bad magic things \r\n"
"  Yeah.\r\n"
"DTSTART:19970101T120000\r\n"
"DTSTART:19970101T120000Z\r\n"
"DTSTART;VALUE=DATE:19970101\r\n"
"DURATION:P3DT4H25M\r\n"
"FREEBUSY:19970101T120000/19970101T120000\r\n"
"FREEBUSY:19970101T120000/P3DT4H25M\r\n"
"END:VEVENT\r\n";

    if (VERBOSE) printf("%s\n",test_str);

    c = icalparser_parse_string(test_str);

    ok("icalparser_parse_string()", (c!=NULL));
    assert(c != NULL);

    test_str_parsed = icalcomponent_as_ical_string(c);

    is("parsed version with bad chars, etc",
       test_str_parsed,
       test_str_parsed_good);


    inner = icalcomponent_get_inner(c);

    for(
	p = icallangbind_get_first_property(inner,"ANY");
	p != 0;
	p = icallangbind_get_next_property(inner,"ANY")
	) {

      const char *str = icallangbind_property_eval_string(p,":");
      /** TODO add tests **/
      if (VERBOSE) printf("%s\n",str);
    }


    p = icalcomponent_get_first_property(inner,ICAL_ATTENDEE_PROPERTY);

    icalproperty_set_parameter_from_string(p,"CUTYPE","INDIVIDUAL");

    is ("Set attendee parameter",
	icalproperty_as_ical_string(p),
	"ATTENDEE;RSVP=TRUE;ROLE=REQ-PARTICIPANT;CUTYPE=INDIVIDUAL:MAILTO:\r\n"
	" employee-A@host.com\r\n");

    icalproperty_set_value_from_string(p,"mary@foo.org","TEXT");

    is ("Set attendee parameter value",
	icalproperty_as_ical_string(p),
	"ATTENDEE;VALUE=TEXT;RSVP=TRUE;ROLE=REQ-PARTICIPANT;CUTYPE=INDIVIDUAL:\r\n"
" mary@foo.org\r\n");

	icalcomponent_free(c);
}

void test_property_parse()
{
    icalcomponent *c;
    icalproperty *p;
    const char *str;

    static const char test_icalcomp_str[] =
"BEGIN:VEVENT\n"
"ATTENDEE;RSVP=TRUE;ROLE=REQ-PARTICIPANT;CUTYPE=GROUP:MAILTO:employee-A@host.com\n"
"DTSTART:19970101T120000Z\n"
"END:VEVENT\n";

    c = icalparser_parse_string ((char *) test_icalcomp_str);
    ok("icalparser_parse_string()", (c != NULL));
    if (!c) {
	exit (EXIT_FAILURE);
    }

    p = icalcomponent_get_first_property(c,ICAL_ATTENDEE_PROPERTY);

    ok("icalproperty_from_string(), ATTENDEE", (p != 0));

    str = icalproperty_as_ical_string(p);
    if (VERBOSE) printf("%s\n",str);

    icalproperty_free(p);

    p = icalcomponent_get_first_property(c,ICAL_DTSTART_PROPERTY);

    ok("icalproperty_from_string(), simple DTSTART", (p != 0));

    str = icalproperty_as_ical_string(p);
    if (VERBOSE) printf("%s\n",str);

    icalproperty_free(p);
}


void test_value_parameter()
{

    icalcomponent *c;
    icalproperty *p;
    icalparameter *param;

    static const char test_icalcomp_str[] =
"BEGIN:VEVENT\n"
"DTSTART;VALUE=DATE-TIME:19971123T123000\n"
"DTSTART;VALUE=DATE:19971123\n"
"DTSTART;VALUE=FOO:19971123T123000\n"
"END:VEVENT\n";

    c = icalparser_parse_string ((char *) test_icalcomp_str);
    ok("icalparser_parse_string()", (c != NULL));
    if (!c) {
	exit (EXIT_FAILURE);
    }

    if (VERBOSE) printf("%s",icalcomponent_as_ical_string(c));

    p = icalcomponent_get_first_property(c,ICAL_DTSTART_PROPERTY);
    param = icalproperty_get_first_parameter(p,ICAL_VALUE_PARAMETER);

    ok("icalproperty_get_value()", (icalparameter_get_value(param) == ICAL_VALUE_DATETIME));

    p = icalcomponent_get_next_property(c,ICAL_DTSTART_PROPERTY);
    param = icalproperty_get_first_parameter(p,ICAL_VALUE_PARAMETER);
    ok("icalproperty_get_first_parameter()",(icalparameter_get_value(param) == ICAL_VALUE_DATE));

    icalcomponent_free(c);
}


void test_x_parameter()
{
    icalcomponent *c;
    icalproperty *p;

    static const char test_icalcomp_str[] =
"BEGIN:VEVENT\n"
"COMMENT;X-A=1;X-B=2:\\sThis is a note\n"
"END:VEVENT\n";

    c = icalparser_parse_string ((char *) test_icalcomp_str);
    ok("icalparser_parse_string()", (c != NULL));
    if (!c) {
	exit (EXIT_FAILURE);
    }

    if (VERBOSE) printf("%s",icalcomponent_as_ical_string(c));

    p = icalcomponent_get_first_property(c,ICAL_COMMENT_PROPERTY);
    icalproperty_set_parameter_from_string(p,"X-LIES", "no");
    icalproperty_set_parameter_from_string(p,"X-LAUGHS", "big");
    icalproperty_set_parameter_from_string(p,"X-TRUTH", "yes");
    icalproperty_set_parameter_from_string(p,"X-HUMOUR", "bad");

    if (VERBOSE) printf("%s\n",icalproperty_as_ical_string(p));

    is("COMMENT parses param", icalproperty_get_comment(p)," This is a note");

    is("Check X-LIES", icalproperty_get_parameter_as_string(p, "X-LIES"), "no");
    is("Check X-LAUGHS", icalproperty_get_parameter_as_string(p, "X-LAUGHS"), "big");
    is("Check X-TRUTH", icalproperty_get_parameter_as_string(p, "X-TRUTH"), "yes");
    is("Check X-HUMOUR", icalproperty_get_parameter_as_string(p, "X-HUMOUR"), "bad");

    icalcomponent_free(c);
}



void test_x_property()
{
    icalcomponent *c;
    icalproperty *p;

    static const char test_icalcomp_str[] =
"BEGIN:VEVENT\n"
"X-LIC-PROPERTY:\\sThis is a note\n"
"END:VEVENT\n";

    c = icalparser_parse_string ((char *) test_icalcomp_str);
    ok("icalparser_parse_string()", (c != NULL));
    if (!c) {
	exit (EXIT_FAILURE);
    }

    if (VERBOSE) printf("%s",icalcomponent_as_ical_string(c));

    p = icalcomponent_get_first_property(c,ICAL_X_PROPERTY);
    ok("x-property is correct kind",(icalproperty_isa(p) == ICAL_X_PROPERTY));
    is("icalproperty_get_x_name() works",
       icalproperty_get_x_name(p),"X-LIC-PROPERTY");
    is("icalproperty_get_x() works",
       icalproperty_get_x(p)," This is a note");

    icalcomponent_free(c);
}

void test_utcoffset()
{
    icalcomponent *c;

    static const char test_icalcomp_str[] =
"BEGIN:VTIMEZONE\n"
"TZOFFSETFROM:-001608\n"
"END:VTIMEZONE\n";

    c = icalparser_parse_string ((char *) test_icalcomp_str);
    ok("parse TZOFFSETFROM:-001608", (c!=NULL));

    if (VERBOSE && c) printf("%s",icalcomponent_as_ical_string(c));

    if (c) icalcomponent_free(c);
}

void test_attach()
{
    icalcomponent *c;
    icalproperty *p;
    icalparameter *param;

    static const char test_icalcomp_str[] =
"BEGIN:VEVENT\n"
"ATTACH:CID:jsmith.part3.960817T083000.xyzMain@host1.com\n"
"ATTACH:FMTTYPE=application/postscript;ftp://xyzCorp.com/pub/reports/r-960812.ps\n"
"END:VEVENT\n";

    c = icalparser_parse_string ((char *) test_icalcomp_str);
    ok("parse simple attachment", (c != NULL));

    if (VERBOSE && c) printf("%s",icalcomponent_as_ical_string(c));

    if (c) icalcomponent_free(c);

<<<<<<< HEAD
    static const char test_icalcomp_str_caldav[] =
"BEGIN:VEVENT\n"
"ATTACH;MANAGED-ID=e474a36f22;FMTTYPE=image/jpeg;SIZE=281639;FILENAME=2doimage.jpg:https://www.someurl.com/somefile.jpg\n"
"END:VEVENT\n";

    c = icalparser_parse_string ((char *) test_icalcomp_str_caldav);
    ok("parse caldav attachment", (c != NULL));

    if (VERBOSE && c) printf("%s",icalcomponent_as_ical_string(c));

    p = icalcomponent_get_first_property(c,ICAL_ATTACH_PROPERTY);
    ok("property is correct kind (attach)",(icalproperty_isa(p) == ICAL_ATTACH_PROPERTY));

    param = icalproperty_get_first_parameter(p,ICAL_ANY_PARAMETER);
    if (VERBOSE && param) printf("MANAGED-ID = %s\n",icalparameter_get_managedid(param));
    is("managed-id",icalparameter_get_managedid(param),"e474a36f22");

    param = icalproperty_get_next_parameter(p,ICAL_ANY_PARAMETER);
    if (VERBOSE && param) printf("FMTTYPE = %s\n",icalparameter_get_fmttype(param));
    is("fmttype",icalparameter_get_fmttype(param),"image/jpeg");

    param = icalproperty_get_next_parameter(p,ICAL_ANY_PARAMETER);
    if (VERBOSE && param) printf("SIZE = %s\n",icalparameter_get_size(param));
    is("size",icalparameter_get_size(param),"281639");

    param = icalproperty_get_next_parameter(p,ICAL_ANY_PARAMETER);
    if (VERBOSE && param) printf("FILENAME = %s\n",icalparameter_get_filename(param));
    is("filename",icalparameter_get_filename(param),"2doimage.jpg");

    if (VERBOSE) printf("URI = %s\n",icalattach_get_url(icalproperty_get_attach(p)));
    is("attach url",icalattach_get_url(icalproperty_get_attach(p)),"https://www.someurl.com/somefile.jpg");

    if (p) icalproperty_free(p);
    if (c) icalcomponent_free(c);

=======
}

void test_attach_url()
{
>>>>>>> 5648155c
    static const char test_icalcomp_str_attachwithurl[] =
"BEGIN:VALARM\r\n"
"ATTACH:foofile\r\n"
"END:VALARM\r\n";

    icalattach* attach = icalattach_new_from_url("foofile");
    icalcomponent *ac = icalcomponent_new(ICAL_VALARM_COMPONENT);
    icalproperty *ap = icalproperty_new_attach(attach);
    icalcomponent_add_property(ac, ap);
    if (VERBOSE)
	printf("%s\n",icalcomponent_as_ical_string(ac));
    is("attach url",icalattach_get_url(attach),"foofile");
    is("attach with url",icalcomponent_as_ical_string(ac),test_icalcomp_str_attachwithurl);
    icalproperty_free(ap);
    icalcomponent_free(ac);
}


void test_vcal(void)
{
  VObject *vcal = 0;
  icalcomponent *comp;
  char* file = TEST_DATADIR "/user-cal.vcf";

  vcal = Parse_MIME_FromFileName(file);
    
  ok("Parsing " TEST_DATADIR "/user-cal.vcf", (vcal != 0));

  comp = icalvcal_convert(vcal);

  ok("Converting to ical component", (comp != 0));

  if (VERBOSE && comp)
    printf("%s\n",icalcomponent_as_ical_string(comp));

  if (comp) icalcomponent_free(comp);
  if (vcal) deleteVObject(vcal);
}


/*
 * Test to see if recurrences are excluded in certain situations
 * See r961 for more information
 */
void test_recurrenceexcluded(void)
{
    char funTime[2048];
    icalcomponent * calendar = NULL;
    icalcomponent * event = NULL;
    struct icaltimetype dtstart;
    struct icaltimetype recurtime;

    funTime[0] = '\0';
    strcat(funTime, "BEGIN:VCALENDAR\n"); 
    strcat(funTime, "VERSION:2.0\n");
    strcat(funTime, "BEGIN:VTIMEZONE\n");
    strcat(funTime, "TZID:/mozilla.org/20071231_1/Europe/London\n");
    strcat(funTime, "X-LIC-LOCATION:Europe/London\n");
    strcat(funTime, "BEGIN:DAYLIGHT\n");
    strcat(funTime, "TZOFFSETFROM:+0000\n");
    strcat(funTime, "TZOFFSETTO:+0100\n");
    strcat(funTime, "TZNAME:BST\n");
    strcat(funTime, "DTSTART:19700328T230000\n");
    strcat(funTime, "RRULE:FREQ=YEARLY;INTERVAL=1;BYDAY=-1SU;BYMONTH=3\n");
    strcat(funTime, "END:DAYLIGHT\n");
    strcat(funTime, "BEGIN:STANDARD\n");
    strcat(funTime, "TZOFFSETFROM:+0100\n");
    strcat(funTime, "TZOFFSETTO:+0000\n");
    strcat(funTime, "TZNAME:GMT\n");
    strcat(funTime, "DTSTART:19701025T000000\n");
    strcat(funTime, "RRULE:FREQ=YEARLY;INTERVAL=1;BYDAY=-1SU;BYMONTH=10\n");
    strcat(funTime, "END:STANDARD\n");
    strcat(funTime, "END:VTIMEZONE\n");
    strcat(funTime, "BEGIN:VEVENT\n");
    strcat(funTime, "DTSTAMP:20080805T174443Z\n");
    strcat(funTime, "UID:5fb6ccb8-9646-45ab-8c95-8d15e9de1280\n");
    strcat(funTime, "SUMMARY:Exclude test\n");
    strcat(funTime, "EXDATE;TZID=/mozilla.org/20071231_1/Europe/London:20080818T190000\n");
    strcat(funTime, "EXDATE:20080819T180000Z\n");
    strcat(funTime, "RRULE:FREQ=DAILY;COUNT=12;INTERVAL=1;BYDAY=MO,TU,WE,TH,FR\n");
    strcat(funTime, "DTSTART;TZID=/mozilla.org/20071231_1/Europe/London:20080811T190000\n");
    strcat(funTime, "DTEND;TZID=/mozilla.org/20071231_1/Europe/London:20080811T200000\n");
    strcat(funTime, "END:VEVENT\n");
    strcat(funTime, "END:VCALENDAR\n");
    calendar = icalparser_parse_string(funTime);
    dtstart = icalcomponent_get_dtstart(calendar);
    event = icalcomponent_get_first_component(calendar, ICAL_VEVENT_COMPONENT);
    recurtime = icaltime_from_string("20080818T180000Z");
    ok("Recurrence is excluded as per r961", icalproperty_recurrence_is_excluded(event, &dtstart, &recurtime));
    recurtime = icaltime_from_string("20080819T180000Z");
    ok("Recurrence is excluded for UTC EXDATE", icalproperty_recurrence_is_excluded(event, &dtstart, &recurtime));
}


void test_bad_dtstart_in_timezone(void)
{
	icaltimezone *myTZ = NULL;
	icalcomponent *vtimezone = NULL;
	char *str = NULL;

	myTZ = icaltimezone_get_builtin_timezone("Europe/Zurich");
	vtimezone = icaltimezone_get_component(myTZ);
	str = icalcomponent_as_ical_string(vtimezone);
        
        if(VERBOSE)
            printf("%s\n", str);

	ok("bad-dtstart-in-timezone.patch r960", (strstr(str, "DTSTART:20371025T030000") != NULL));
	ok("bad-dtstart-in-timezone.patch r960", (strstr(str, "DTSTART:20371025T030000") != NULL));
}

void test_icalcomponent_new_from_string(void)
{
    const char *item =
        "BEGIN:VCALENDAR\n"
        "PRODID:-//Ximian//NONSGML Evolution Calendar//EN\n"
        "VERSION:2.0\n"
        "BEGIN:VEVENT\n"
        "SUMMARY:phone meeting\n"
        "DTEND:20060406T163000Z\n"
        "DTSTART:20060406T160000Z\n"
        "UID:1234567890@dummy\n"
        "DTSTAMP:20110824T104144Z\n"
        "LAST-MODIFIED:20110824T104144Z\n"
        "CREATED:20060409T213201\n"
        "LOCATION:my office\n"
        "DESCRIPTION:let's talk\n"
        "CLASS:PUBLIC\n"
        "TRANSP:OPAQUE\n"
        "SEQUENCE:1\n"
        "END:VEVENT\n"
        "END:VCALENDAR\n";
    // must succeed and not leak memory...
    icalcomponent *comp = icalcomponent_new_from_string(item);
    ok("parsed", (comp != NULL));
    icalcomponent_free(comp);
}

void test_comma_in_quoted_value(void)
{
    icalcomponent *c;
    icalproperty *p;

    static const char test_icalcomp_str[] =
"BEGIN:VEVENT\n"
"X-TEST;VALUE=URI:\"geo:10.123456,-70.123456\"\n"
"END:VEVENT\n";

    c = icalparser_parse_string ((char *) test_icalcomp_str);
    ok("icalparser_parse_string()", (c != NULL));
    if (!c) {
	exit (EXIT_FAILURE);
    }

    if (VERBOSE) printf("%s",icalcomponent_as_ical_string(c));

    p = icalcomponent_get_first_property(c,ICAL_X_PROPERTY);
    ok("x-property is correct kind",(icalproperty_isa(p) == ICAL_X_PROPERTY));
    is("icalproperty_get_x_name() works",
       icalproperty_get_x_name(p),"X-TEST");
    is("icalproperty_get_value_as_string() works",
       icalproperty_get_value_as_string(p),"\"geo:10.123456,-70.123456\"");

    icalcomponent_free(c);
}

int main(int argc, char *argv[])
{
#if !defined(HAVE_UNISTD_H)
    extern char *optarg;
    extern int optopt;
#endif
/*    char* program_name = strrchr(argv[0],'/'); */
    int do_test = 0;
    int do_header = 0;
    int failed_count = 0;

    set_zone_directory("../../zoneinfo");
    icaltimezone_set_tzid_prefix("/softwarestudio.org/");
    putenv("TZ=");

    test_start(0);


#ifndef WIN32
    int errflg=0;
    int c;
    while ((c = getopt(argc, argv, "lvq")) != -1) {
      switch (c) {
      case 'v': {
	VERBOSE = 1;
	break;
      }
      case 'q': {
	QUIET = 1;
	break;
      }
      case 'l': {
	do_header = 1;;
      }
      case '?': {
	errflg++;
      }
      }
    }
    if (optind < argc) {
      do_test = atoi(argv[argc-1]);
    }
#else
    if (argc>1)
      do_test = atoi(argv[1]);

#endif

    test_run("Test time parser functions", test_time_parser, do_test, do_header);
    test_run("Test time", test_time, do_test, do_header);
    test_run("Test day of Year", test_doy, do_test, do_header);
    test_run("Test duration", test_duration, do_test, do_header);
    test_run("Test period",      test_period, do_test, do_header);
    test_run("Test DTSTART",      test_dtstart, do_test, do_header);
    test_run("Test day of year of week start",      test_start_of_week, do_test, do_header);
    test_run("Test recur parser",      test_recur_parser, do_test, do_header);
    test_run("Test recur", test_recur, do_test, do_header);
    test_run("Test Recurring Events File", test_recur_file, do_test, do_header);
    test_run("Test parameter bug", test_recur_parameter_bug, do_test, do_header);
    test_run("Test Array Expansion", test_expand_recurrence, do_test, do_header);
    test_run("Test Free/Busy lists", test_fblist, do_test, do_header);
    test_run("Test Overlaps", test_overlaps, do_test, do_header);

    test_run("Test Span", test_icalcomponent_get_span, do_test, do_header);
    test_run("Test Gauge SQL", test_gauge_sql, do_test, do_header);
    test_run("Test Gauge Compare", test_gauge_compare, do_test, do_header);
    test_run("Test File Set", test_fileset, do_test, do_header);
    test_run("Test File Set (Extended)", test_fileset_extended, do_test, do_header);
    test_run("Test Dir Set", test_dirset, do_test, do_header);
    test_run("Test Dir Set (Extended)", test_dirset_extended, do_test, do_header);

/* test_file_locks is slow but should work ok -- uncomment to test it */
/*    test_run("Test File Locks", test_file_locks, do_test, do_header);*/
    test_run("Test X Props and Params", test_x, do_test, do_header);
    test_run("Test Trigger", test_trigger, do_test, do_header);
    test_run("Test Restriction", test_restriction, do_test, do_header);
    test_run("Test RDATE", test_rdate, do_test, do_header);
    test_run("Test language binding", test_langbind, do_test, do_header);
    test_run("Test property parser", test_property_parse, do_test, do_header);
    test_run("Test Action", test_action, do_test, do_header);
    test_run("Test Value Parameter", test_value_parameter, do_test, do_header);
    test_run("Test X property", test_x_property, do_test, do_header);
    test_run("Test X parameter", test_x_parameter, do_test, do_header);
    test_run("Test request status", test_requeststat, do_test, do_header);
    test_run("Test UTC-OFFSET", test_utcoffset, do_test, do_header);
    test_run("Test Values", test_values, do_test, do_header);
    test_run("Test Parameters", test_parameters, do_test, do_header);
    test_run("Test Properties", test_properties, do_test, do_header);
    test_run("Test Components", test_components, do_test, do_header);
    test_run("Test Convenience", test_convenience, do_test, do_header);
    test_run("Test classify ", test_classify, do_test, do_header);
    test_run("Test Iterators", test_iterators, do_test, do_header);
    test_run("Test strings", test_strings, do_test, do_header);
#ifdef INVALID_TEST
    test_run("Test TZID escaping", test_tzid_escape, do_test, do_header);
#endif
    test_run("Test Compare", test_compare, do_test, do_header);
    test_run("Create Simple Component", create_simple_component, do_test, do_header);
    test_run("Create Components", create_new_component, do_test, do_header);
    test_run("Create Components with vaargs", create_new_component_with_va_args, do_test, do_header);
    test_run("Test Memory", test_memory, do_test, do_header);
    test_run("Test Attachment", test_attach, do_test, do_header);
    test_run("Test Attachment with URL", test_attach_url, do_test, do_header);
    test_run("Test icalcalendar", test_calendar, do_test, do_header);
    test_run("Test Dirset", test_dirset, do_test, do_header);
    test_run("Test vCal to iCal conversion", test_vcal, do_test, do_header);
    test_run("Test UTF-8 Handling", test_utf8, do_test, do_header);
    test_run("Test exclusion of recurrences as per r961", test_recurrenceexcluded, do_test, do_header);
#if ADD_TESTS_REQUIRING_INVESTIGATION
    test_run("Test bad dtstart in timezone as per r960", test_bad_dtstart_in_timezone, do_test, do_header);
#endif
    test_run("Test icalcomponent_new_from_string()", test_icalcomponent_new_from_string, do_test, do_header);
    test_run("Test comma in quoted value of x property", test_comma_in_quoted_value, do_test, do_header);

    /** OPTIONAL TESTS go here... **/

#ifdef WITH_CXX_BINDINGS
    test_run("Test C++ API", test_cxx, do_test, do_header);
#endif

#ifdef WITH_BDB
    test_run("Test BDB Set", test_bdbset, do_test, do_header);
#endif

    icaltimezone_free_builtin_timezones();
    icalmemory_free_ring();
    free_zone_directory();

    failed_count = test_end();

    /* return a non-zero exit code if a test failed */
    return failed_count > 0;
}

<|MERGE_RESOLUTION|>--- conflicted
+++ resolved
@@ -3567,8 +3567,6 @@
 void test_attach()
 {
     icalcomponent *c;
-    icalproperty *p;
-    icalparameter *param;
 
     static const char test_icalcomp_str[] =
 "BEGIN:VEVENT\n"
@@ -3582,8 +3580,14 @@
     if (VERBOSE && c) printf("%s",icalcomponent_as_ical_string(c));
 
     if (c) icalcomponent_free(c);
-
-<<<<<<< HEAD
+}
+
+void test_attach_caldav()
+{
+    icalcomponent *c;
+    icalproperty *p;
+    icalparameter *param;
+
     static const char test_icalcomp_str_caldav[] =
 "BEGIN:VEVENT\n"
 "ATTACH;MANAGED-ID=e474a36f22;FMTTYPE=image/jpeg;SIZE=281639;FILENAME=2doimage.jpg:https://www.someurl.com/somefile.jpg\n"
@@ -3618,13 +3622,10 @@
 
     if (p) icalproperty_free(p);
     if (c) icalcomponent_free(c);
-
-=======
 }
 
 void test_attach_url()
 {
->>>>>>> 5648155c
     static const char test_icalcomp_str_attachwithurl[] =
 "BEGIN:VALARM\r\n"
 "ATTACH:foofile\r\n"
@@ -3893,6 +3894,7 @@
     test_run("Create Components with vaargs", create_new_component_with_va_args, do_test, do_header);
     test_run("Test Memory", test_memory, do_test, do_header);
     test_run("Test Attachment", test_attach, do_test, do_header);
+    test_run("Test CalDAV Attachment", test_attach_caldav, do_test, do_header);
     test_run("Test Attachment with URL", test_attach_url, do_test, do_header);
     test_run("Test icalcalendar", test_calendar, do_test, do_header);
     test_run("Test Dirset", test_dirset, do_test, do_header);
