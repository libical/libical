/*======================================================================
 FILE: icalspanlist.c
 CREATOR: ebusboom 23 aug 2000

 (C) COPYRIGHT 2000, Eric Busboom <eric@civicknowledge.com>

 This library is free software; you can redistribute it and/or modify
 it under the terms of either:

    The LGPL as published by the Free Software Foundation, version
    2.1, available at: https://www.gnu.org/licenses/lgpl-2.1.html

 Or:

    The Mozilla Public License Version 2.0. You may obtain a copy of
    the License at https://www.mozilla.org/MPL/
 ======================================================================*/

#ifdef HAVE_CONFIG_H
#include <config.h>
#endif

#include "icalspanlist.h"
#include "icaltimezone.h"

#include <stdlib.h>

struct icalspanlist_impl
{
    pvl_list spans;             /**< list of icaltime_span data **/
    struct icaltimetype start;  /**< start time of span **/
    struct icaltimetype end;    /**< end time of span **/
};

/** @brief Internal comparison function for two spans
 *
 *  @param  a   a spanlist.
 *  @param  b   another spanlist.
 *
 *  @return     -1, 0, 1 depending on the comparison of the start times.
 *
 * Used to insert spans into the tree in sorted order.
 */

static int compare_span(void *a, void *b)
{
    struct icaltime_span *span_a = (struct icaltime_span *)a;
    struct icaltime_span *span_b = (struct icaltime_span *)b;

    if (icaltime_timespec_cmp(span_a->start, span_b->start) == 0) {
        return 0;
    } else if (icaltime_timespec_cmp(span_a->start, span_b->start) < 0) {
        return -1;
    } else {    /*if(span_a->start > span->b.start) */
        return 1;
    }
}

/** @brief callback function for collecting spanlists of a
 *         series of events.
 *
 *  @param   comp  A valid icalcomponent.
 *  @param   span  The span to insert into data.
 *  @param   data  The actual spanlist to insert into
 *
 *  This callback is used by icalcomponent_foreach_recurrence()
 *  to build up a spanlist.
 */

static void icalspanlist_new_callback(icalcomponent *comp, struct icaltime_span *span, void *data)
{
    icaltime_span *s;
    icalspanlist *sl = (icalspanlist *) data;

    _unused(comp);

    if (span->is_busy == 0)
        return;

    if ((s = (icaltime_span *) malloc(sizeof(icaltime_span))) == 0) {
        icalerror_set_errno(ICAL_NEWFAILED_ERROR);
        return;
    }

  /* copy span data into allocated memory.. **/
    *s = *span;
    pvl_insert_ordered(sl->spans, compare_span, (void *)s);
}

icalspanlist *icalspanlist_new(icalset *set, struct icaltimetype start, struct icaltimetype end)
{
    struct icaltime_span range;
    pvl_elem itr;
    icalcomponent *c, *inner;
    icalcomponent_kind kind, inner_kind;
    icalspanlist *sl;
    struct icaltime_span *freetime;

    if ((sl = (struct icalspanlist_impl *)malloc(sizeof(struct icalspanlist_impl))) == 0) {
        icalerror_set_errno(ICAL_NEWFAILED_ERROR);
        return 0;
    }

    sl->spans = pvl_newlist();
    sl->start = start;
    sl->end = end;

    range.start = icaltime_as_timespec(start);
    range.end = icaltime_as_timespec(end);

    /* Gets a list of spans of busy time from the events in the set
       and order the spans based on the start time */

    for (c = icalset_get_first_component(set);
         c != 0;
         c = icalset_get_next_component(set)) {

        kind = icalcomponent_isa(c);
        inner = icalcomponent_get_inner(c);

        if (!inner)
            continue;

        inner_kind = icalcomponent_isa(inner);

        if (kind != ICAL_VEVENT_COMPONENT && inner_kind != ICAL_VEVENT_COMPONENT)
            continue;

        icalerror_clear_errno();

        icalcomponent_foreach_recurrence(c, start, end, icalspanlist_new_callback, (void *)sl);
    }

    /* Now Fill in the free time spans. loop through the spans. if the
       start of the range is not within the span, create a free entry
       that runs from the start of the range to the start of the
       span. */

    for (itr = pvl_head(sl->spans); itr != 0; itr = pvl_next(itr)) {
        struct icaltime_span *s = (struct icaltime_span *)pvl_data(itr);

        if (!s)
            continue;

        if ((freetime = (struct icaltime_span *)malloc(sizeof(struct icaltime_span))) == 0) {
            icalerror_set_errno(ICAL_NEWFAILED_ERROR);
            icalspanlist_free(sl);
            return 0;
        }

        if (icaltime_timespec_cmp(range.start, s->start) < 0) {
            freetime->start = range.start;
            freetime->end = s->start;

            freetime->is_busy = 0;

            pvl_insert_ordered(sl->spans, compare_span, (void *)freetime);
        } else {
            free(freetime);
        }

        range.start = s->end;
    }

    /* If the end of the range is null, then assume that everything
       after the last item in the calendar is open and add a span
       that indicates this */

    if (icaltime_is_null_time(end)) {
        struct icaltime_span *last_span;

        last_span = (struct icaltime_span *)pvl_data(pvl_tail(sl->spans));

        if (last_span != 0) {

            if ((freetime = (struct icaltime_span *)malloc(sizeof(struct icaltime_span))) == 0) {
                icalerror_set_errno(ICAL_NEWFAILED_ERROR);
                icalspanlist_free(sl);
                return 0;
            }

            freetime->is_busy = 0;
            freetime->start = last_span->end;
            freetime->end = freetime->start;
            pvl_insert_ordered(sl->spans, compare_span, (void *)freetime);
        }
    }

    return sl;
}

void icalspanlist_free(icalspanlist *s)
{
    struct icaltime_span *span;

    if (s == NULL)
        return;

    while ((span = pvl_pop(s->spans)) != 0) {
        free(span);
    }

    pvl_free(s->spans);

    s->spans = 0;

    free(s);
}

void icalspanlist_dump(icalspanlist *sl)
{
    int i = 0;
    pvl_elem itr;

    for (itr = pvl_head(sl->spans); itr != 0; itr = pvl_next(itr)) {
        struct icaltime_span *s = (struct icaltime_span *)pvl_data(itr);
        if (s) {
            printf("#%02d %d start: %s", ++i, s->is_busy, icaltime_timespec_as_string(s->start));
            printf("      end  : %s", icaltime_timespec_as_string(s->end));
        }
    }
}

icalcomponent *icalspanlist_make_busy_list(icalspanlist *sl);

struct icalperiodtype icalspanlist_next_free_time(icalspanlist *sl, struct icaltimetype t)
{
    pvl_elem itr;
    struct icalperiodtype period;
    struct icaltime_span *s;

    timespec_t rangett = icaltime_as_timespec(t);

    period.start = icaltime_null_time();
    period.end = icaltime_null_time();

    itr = pvl_head(sl->spans);
    s = (struct icaltime_span *)pvl_data(itr);

    if (s == 0) {
        /* No elements in span */
        return period;
    }

    /* Is the reference time before the first span? If so, assume
       that the reference time is free */
    if (icaltime_timespec_cmp(rangett, s->start) < 0) {
        /* End of period is start of first span if span is busy, end
           of the span if it is free */
        period.start = t;

        if (s->is_busy == 1) {
            period.end = icaltime_from_timespec_with_zone(s->start, 0, NULL);
        } else {
            period.end = icaltime_from_timespec_with_zone(s->end, 0, NULL);
        }

        return period;
    }

    /* Otherwise, find the first free span that contains the
       reference time. */
    for (itr = pvl_head(sl->spans); itr != 0; itr = pvl_next(itr)) {
        s = (struct icaltime_span *)pvl_data(itr);

        if (!s)
            continue;

        if (s->is_busy == 0 &&
            (icaltime_timespec_cmp(s->start, rangett) > 0 ||
             icaltime_timespec_cmp(s->start, rangett) == 0) &&
	    (icaltime_timespec_cmp(rangett, s->end) < 0 ||
	     icaltime_timespec_cmp(s->end, s->start) == 0)) {

            if (icaltime_timespec_cmp(rangett, s->start) < 0) {
                period.start = icaltime_from_timespec_with_zone(s->start, 0, NULL);
            } else {
                period.start = icaltime_from_timespec_with_zone(rangett, 0, NULL);
            }

            period.end = icaltime_from_timespec_with_zone(s->end, 0, NULL);

            return period;
        }
    }

    period.start = icaltime_null_time();
    period.end = icaltime_null_time();

    return period;
}

int *icalspanlist_as_freebusy_matrix(icalspanlist *sl, int delta_t)
{
    pvl_elem itr;
    int64_t spanduration_ms;
    int *matrix;
    time_t matrix_slots;
    timespec_t sl_start, sl_end;
    int64_t sl_start_ms, sl_end_ms, delta_ms;

    icalerror_check_arg_rz((sl != 0), "spanlist");

    if (!delta_t) {
        delta_ms = 3600;
    } else {
        delta_ms = delta_t * 1000;
    }

<<<<<<< HEAD
  /** calculate the start and end time as time_t **/
    sl_start = icaltime_as_timespec_with_zone(sl->start, icaltimezone_get_utc_timezone());
    sl_end = icaltime_as_timespec_with_zone(sl->end, icaltimezone_get_utc_timezone());

  /** insure that the time period falls on a time boundary divisable
      by delta_ms */
=======
  /* calculate the start and end time as time_t **/
    sl_start = icaltime_as_timet_with_zone(sl->start, icaltimezone_get_utc_timezone());
    sl_end = icaltime_as_timet_with_zone(sl->end, icaltimezone_get_utc_timezone());

  /* insure that the time period falls on a time boundary divisable
      by delta_t */
>>>>>>> 07dc84fb

    sl_start_ms = icaltime_timespec_to_msec(sl_start);
    sl_start_ms /= delta_ms;
    sl_start_ms *= delta_ms;

    sl_end_ms = icaltime_timespec_to_msec(sl_end);
    sl_end_ms /= delta_ms;
    sl_end_ms *= delta_ms;

<<<<<<< HEAD
  /** find the duration of this spanlist **/
    spanduration_ms = sl_end_ms - sl_start_ms;

  /** malloc our matrix, add one extra slot for a final -1 **/
    matrix_slots = spanduration_ms / delta_ms + 1;
=======
  /* find the duration of this spanlist **/
    spanduration_secs = sl_end - sl_start;

  /* malloc our matrix, add one extra slot for a final -1 **/
    matrix_slots = spanduration_secs / delta_t + 1;
>>>>>>> 07dc84fb

    matrix = (int *)malloc((size_t)(sizeof(int) * matrix_slots));
    if (matrix == NULL) {
        icalerror_set_errno(ICAL_NEWFAILED_ERROR);
        return NULL;
    }
    memset(matrix, 0, (size_t)(sizeof(int) * matrix_slots));
    matrix[matrix_slots - 1] = -1;

    /* loop through each span and mark the slots in the array */

    for (itr = pvl_head(sl->spans); itr != 0; itr = pvl_next(itr)) {
        struct icaltime_span *s = (struct icaltime_span *)pvl_data(itr);

        if (s && s->is_busy == 1) {
            time_t offset_start = icaltime_timespec_to_msec(s->start) / delta_ms -
                                  sl_start_ms / delta_ms;
            time_t offset_end = (icaltime_timespec_to_msec(s->end) - 1000) / delta_ms -
                                sl_start_ms / delta_ms + 1;
            time_t i;

            if (offset_end >= matrix_slots)
                offset_end = matrix_slots - 1;

            for (i = offset_start; i < offset_end; i++) {
                matrix[i]++;
            }
        }
    }
    return matrix;
}

icalcomponent *icalspanlist_as_vfreebusy(icalspanlist *sl,
                                         const char *organizer, const char *attendee)
{
    icalcomponent *comp;
    icalproperty *p;
    timespec_t ts_zero = icaltime_msec_to_timespec(0);
    struct icaltimetype atime = icaltime_from_timespec_with_zone(ts_zero, 0, NULL);
    pvl_elem itr;
    icaltimezone *utc_zone;
    icalparameter *param;

    if (!attendee) {
        icalerror_set_errno(ICAL_USAGE_ERROR);
        return 0;
    }

    utc_zone = icaltimezone_get_utc_timezone();

    comp = icalcomponent_new_vfreebusy();

    icalcomponent_add_property(comp, icalproperty_new_dtstart(sl->start));
    icalcomponent_add_property(comp, icalproperty_new_dtend(sl->end));
    icalcomponent_add_property(comp, icalproperty_new_dtstamp(atime));

    if (organizer) {
        icalcomponent_add_property(comp, icalproperty_new_organizer(organizer));
    }
    icalcomponent_add_property(comp, icalproperty_new_attendee(attendee));

    /* now add the freebusy sections.. */

    for (itr = pvl_head(sl->spans); itr != 0; itr = pvl_next(itr)) {
        struct icalperiodtype period;
        struct icaltime_span *s = (struct icaltime_span *)pvl_data(itr);

        if (s && s->is_busy == 1) {

            period.start = icaltime_from_timespec_with_zone(s->start, 0, utc_zone);
            period.end = icaltime_from_timespec_with_zone(s->end, 0, utc_zone);
            period.duration = icaldurationtype_null_duration();

            p = icalproperty_new_freebusy(period);
            param = icalparameter_new_fbtype(ICAL_FBTYPE_BUSY);
            icalproperty_add_parameter(p, param);

            icalcomponent_add_property(comp, p);
        }
    }

    return comp;
}

icalspanlist *icalspanlist_from_vfreebusy(icalcomponent *comp)
{
    icalcomponent *inner;
    icalproperty *prop;
    icalspanlist *sl;

    icalerror_check_arg_rz((comp != NULL), "comp");

    inner = icalcomponent_get_inner(comp);
    if (!inner)
        return NULL;

    if ((sl = (icalspanlist *) malloc(sizeof(icalspanlist))) == 0) {
        icalerror_set_errno(ICAL_NEWFAILED_ERROR);
        return 0;
    }
    sl->spans = pvl_newlist();

    /* cycle through each FREEBUSY property, adding to the spanlist */
    for (prop = icalcomponent_get_first_property(inner, ICAL_FREEBUSY_PROPERTY);
         prop != NULL;
         prop = icalcomponent_get_next_property(inner, ICAL_FREEBUSY_PROPERTY)) {
        icaltime_span *s = (icaltime_span *) malloc(sizeof(icaltime_span));
        icalparameter *param;
        struct icalperiodtype period;
        icalparameter_fbtype fbtype;

        if (s == 0) {
            icalerror_set_errno(ICAL_NEWFAILED_ERROR);
            icalspanlist_free(sl);
            return 0;
        }

        param = icalproperty_get_first_parameter(prop, ICAL_FBTYPE_PARAMETER);
        fbtype = (param) ? icalparameter_get_fbtype(param) : ICAL_FBTYPE_BUSY;

        switch (fbtype) {
        case ICAL_FBTYPE_FREE:
        case ICAL_FBTYPE_NONE:
        case ICAL_FBTYPE_X:
            s->is_busy = 1;
            break;
        default:
            s->is_busy = 0;
        }

        period = icalproperty_get_freebusy(prop);
        s->start = icaltime_as_timespec_with_zone(period.start, icaltimezone_get_utc_timezone());
        s->end = icaltime_as_timespec_with_zone(period.end, icaltimezone_get_utc_timezone());

        pvl_insert_ordered(sl->spans, compare_span, (void *)s);
    }
  /** @todo calculate start/end limits.. fill in holes? **/
    return sl;
}<|MERGE_RESOLUTION|>--- conflicted
+++ resolved
@@ -307,21 +307,12 @@
         delta_ms = delta_t * 1000;
     }
 
-<<<<<<< HEAD
-  /** calculate the start and end time as time_t **/
+  /* calculate the start and end time as time_t **/
     sl_start = icaltime_as_timespec_with_zone(sl->start, icaltimezone_get_utc_timezone());
     sl_end = icaltime_as_timespec_with_zone(sl->end, icaltimezone_get_utc_timezone());
 
-  /** insure that the time period falls on a time boundary divisable
+  /* insure that the time period falls on a time boundary divisable
       by delta_ms */
-=======
-  /* calculate the start and end time as time_t **/
-    sl_start = icaltime_as_timet_with_zone(sl->start, icaltimezone_get_utc_timezone());
-    sl_end = icaltime_as_timet_with_zone(sl->end, icaltimezone_get_utc_timezone());
-
-  /* insure that the time period falls on a time boundary divisable
-      by delta_t */
->>>>>>> 07dc84fb
 
     sl_start_ms = icaltime_timespec_to_msec(sl_start);
     sl_start_ms /= delta_ms;
@@ -331,19 +322,11 @@
     sl_end_ms /= delta_ms;
     sl_end_ms *= delta_ms;
 
-<<<<<<< HEAD
-  /** find the duration of this spanlist **/
+  /* find the duration of this spanlist **/
     spanduration_ms = sl_end_ms - sl_start_ms;
 
-  /** malloc our matrix, add one extra slot for a final -1 **/
+  /* malloc our matrix, add one extra slot for a final -1 **/
     matrix_slots = spanduration_ms / delta_ms + 1;
-=======
-  /* find the duration of this spanlist **/
-    spanduration_secs = sl_end - sl_start;
-
-  /* malloc our matrix, add one extra slot for a final -1 **/
-    matrix_slots = spanduration_secs / delta_t + 1;
->>>>>>> 07dc84fb
 
     matrix = (int *)malloc((size_t)(sizeof(int) * matrix_slots));
     if (matrix == NULL) {
