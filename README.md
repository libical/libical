--- conflicted
+++ resolved
@@ -88,13 +88,7 @@
   * [GNOME Notes](https://wiki.gnome.org/Apps/Notes)
   * [GNOME Todo](https://wiki.gnome.org/Apps/Todo)
   * and more GNOME apps...
-<<<<<<< HEAD
-
-* KDE's [Kontact Suite](https://kontact.kde.org)
-=======
-* KDE:
-  * [Kontact](https://kontact.kde.org):
->>>>>>> 6908abbf
+* KDE's [Kontact Suite](https://kontact.kde.org) including:
   * [Akonadi framework](https://kontact.kde.org/components/akonadi.html)
   * [KOrganizer calendar and scheduling component](https://kontact.kde.org/components/korganizer.html)
   * and more KDE apps...
