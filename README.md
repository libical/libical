--- conflicted
+++ resolved
@@ -60,7 +60,7 @@
 Documentation is hosted at <https://libical.github.io/libical/apidocs/>.
 
 For a conceptual overview of the library, see [UsingLibical.md](@ref UsingLibical).
-There is other rudimentary, unfinished documentation in the `doc/` directory of 
+There is other rudimentary, unfinished documentation in the `doc/` directory of
 the source distribution,
 and annotated examples in `examples/` and the test code in `src/test/`.
 
@@ -88,13 +88,7 @@
   * [GNOME Notes](https://wiki.gnome.org/Apps/Notes)
   * [GNOME Todo](https://wiki.gnome.org/Apps/Todo)
   * and more GNOME apps...
-<<<<<<< HEAD
-* KDE:
-  * [Kontact](https://kontact.kde.org):
-=======
-
-* KDE's [Kontact Suite](https://kontact.kde.org)
->>>>>>> 7f704bd9
+* KDE's [Kontact Suite](https://kontact.kde.org) including:
   * [Akonadi framework](https://kontact.kde.org/components/akonadi.html)
   * [KOrganizer calendar and scheduling component](https://kontact.kde.org/components/korganizer.html)
   * and more KDE apps...
