--- conflicted
+++ resolved
@@ -18,15 +18,6 @@
 # It also adds custom target gtkdoc-rebuild-${_module}-sgml to rebuild the sgml.in
 # file based on the current sources.
 
-<<<<<<< HEAD
-libical_option(ENABLE_GTK_DOC "Use gtk-doc to build documentation" True)
-
-if(NOT ENABLE_GTK_DOC)
-  return()
-endif()
-
-=======
->>>>>>> ca908f99
 find_program(GTKDOC_SCAN gtkdoc-scan)
 find_program(GTKDOC_SCANGOBJ gtkdoc-scangobj)
 find_program(GTKDOC_MKDB gtkdoc-mkdb)
