--- conflicted
+++ resolved
@@ -105,12 +105,7 @@
   cmake_policy(SET CMP0074 NEW) #don't warn about ICU_ROOT envvar
 endif()
 
-<<<<<<< HEAD
-list(APPEND CMAKE_MODULE_PATH ${CMAKE_CURRENT_SOURCE_DIR}/cmake/modules)
-=======
 list(APPEND CMAKE_MODULE_PATH "${CMAKE_CURRENT_SOURCE_DIR}/cmake/modules")
-list(APPEND CMAKE_MODULE_PATH "${CMAKE_CURRENT_SOURCE_DIR}/cmake/Kitware/modules")
->>>>>>> e535a73f
 
 #Include CMake capabilities
 include(LibIcalMacrosInternal)
@@ -213,17 +208,11 @@
 
 # libicu is highly recommended for RSCALE support
 #  libicu can be found at http://www.icu-project.org
-<<<<<<< HEAD
 #  RSCALE info at http://tools.ietf.org/html/rfc7529
 if(DEFINED ICU_BASE) #to make --warn-uninitialized happy
   if(NOT "$ENV{ICU_BASE}" STREQUAL "") #support the old ICU_BASE env
     set(ICU_ROOT $ENV{ICU_BASE})
   endif()
-=======
-#  RSCALE info at https://tools.ietf.org/html/rfc7529
-if(NOT "$ENV{ICU_BASE}" STREQUAL "") #support the old ICU_BASE env
-  set(ICU_ROOT $ENV{ICU_BASE})
->>>>>>> e535a73f
 endif()
 find_package(ICU COMPONENTS uc i18n)
 set_package_properties(ICU PROPERTIES
@@ -255,15 +244,9 @@
     get_filename_component(ICU_EXEC ${ICU_MAKECONV_EXECUTABLE} DIRECTORY)
   else()
     message(FATAL_ERROR
-<<<<<<< HEAD
-      "Unable find locate the ICU runtime path. Is your ICU installation broken?")
-  endif()
-  set(ICU_BINARY_DIR ${ICU_EXEC} CACHE DOC STRING "Runtime binaries directory for the ICU library")
-=======
-      "Unable locate the ICU runtime path. Is your ICU installation broken?")
+      "Unable to locate the ICU runtime path. Is your ICU installation broken?")
   endif()
   set(ICU_BINARY_DIR ${ICU_EXEC} CACHE STRING DOC "Runtime binaries directory for the ICU library")
->>>>>>> e535a73f
 endif()
 
 # compile in Berkeley DB support
