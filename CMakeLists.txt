# This is the top-level CMakeLists.txt file for the libical project.
#
# Pass the following variables to cmake to control the build:
# (See doc/UsingLibical.txt for more information)
#
# -DWITH_CXX_BINDINGS=[true|false]
#  Build the C++ bindings.
#  Default=true
#
# -DICAL_ERRORS_ARE_FATAL=[true|false]
#  Set to make icalerror_* calls abort instead of internally signaling an error
#  Default=false
#  Notes:
#   Change the behavior at runtime using the icalerror_set_errors_are_fatal() function.
#   Query the behavior at runtime using the icalerror_get_errors_are_fatal() function.
#
# -DICAL_ALLOW_EMPTY_PROPERTIES=[true|false]
#  Set to prevent empty properties from being replaced with X-LIC-ERROR properties.
#  Default=false
#
# -DUSE_BUILTIN_TZDATA=[true|false]
#  Set to build using our own timezone data.
#  Default=false (use the system timezone data on non-Windows systems)
#  ALWAYS true on Windows systems
#
# -DSTATIC_ONLY=[true|false]
#  Set to build static libraries only.
#  Turns-off GObject Introspection.
#  Default=false (build shared and static libs)
#
# -DSHARED_ONLY=[true|false]
#  Set to build shared (dynamic) libraries only.
#  Default=false (build shared and static libs)
#  Takes precedence over STATIC_ONLY
#
# -DENABLE_LTO_BUILD=[true|false]
#  Build a link-time optimized version (requires gcc or clang)
#  Default=false (do not build a link time optimized version)
#
# -DGOBJECT_INTROSPECTION=[true|false]
#  Set to build GObject introspection "typelib" files
#  Requires GObject Introspection development package v0.6.7 or higher
#  Default=false (do not generate the introspection files)
#
# -DICAL_BUILD_DOCS=[true|false]
#  Configure for the API documentation and User Manual.  The 'docs' target will not be available.
#  Default=true
#
# -DICAL_GLIB_VAPI=[true|false]
#  Set to build Vala "vapi" files
#  Requires Vala package
#  Default=false (build the libical-glib interface)
#
# -DICAL_GLIB=[true|false]
#  Set to build libical-glib (GObject) interface
#  Requires glib development package v2.20 or higher
#  Default=true (build the libical-glib interface)
#
# -DENABLE_GTK_DOC=[true|false]
#  Set to build libical-glib developer documentation
#  Requires gtk-doc and ICAL_BUILD_DOCS option to be true.
#  Default=true (build gtk-doc developer documentation)
#
# -DUSE_32BIT_TIME_T=[true|false]
#  Set to build using a 32bit time_t (ignored unless building with MSVC on Windows)
#  Default=false (use the default size of time_t)
#
# -DLIBICAL_BUILD_TESTING=[true|false]
#  Set to build the test suite
#  Default=true
#

# ## DO NOT USE IF YOU ARE AN END-USER.  FOR THE DEVELOPERS ONLY!!
## Special CMake Options for Developers
#
# -DABI_DUMPER=[true|false]
#  Build for the abi-dumper (requires gcc)
#  Default=false
#
# -DADDRESS_SANITIZER=[true|false]
#  Build with the address sanitizer (requires gcc or clang)
#  Default=false
#
# -DTHREAD_SANITIZER=[true|false]
#  Build with the thread sanitizer (requires gcc or clang)
#  Default=false
#

cmake_minimum_required(VERSION 3.11.0) #first line, to shutup a cygwin warning
project(libical C) #CXX is optional for the bindings

cmake_policy(SET CMP0003 NEW)
if(POLICY CMP0042)
  cmake_policy(SET CMP0042 NEW)
endif()
if(POLICY CMP0054)
  cmake_policy(SET CMP0054 NEW)
endif()

set(CMAKE_MODULE_PATH ${CMAKE_MODULE_PATH} ${CMAKE_CURRENT_SOURCE_DIR}/cmake/modules)

#Include CMake capabilities
include(LibIcalMacrosInternal)
include(FeatureSummary)

# Enable the test harness
enable_testing()

if(WINCE)
  find_package(Wcecompat REQUIRED)
  include_directories(${WCECOMPAT_INCLUDE_DIR})
  set(CMAKE_REQUIRED_INCLUDES ${CMAKE_REQUIRED_INCLUDES} ${WCECOMPAT_INCLUDE_DIR})
  set(CMAKE_REQUIRED_LIBRARIES ${CMAKE_REQUIRED_LIBRARIES} ${WCECOMPAT_LIBRARIES})
endif()

set(LIBICAL_LIB_MAJOR_VERSION "3")
set(LIBICAL_LIB_MINOR_VERSION "0")
set(LIBICAL_LIB_PATCH_VERSION "95")
set(LIBICAL_LIB_VERSION_STRING
  "${LIBICAL_LIB_MAJOR_VERSION}.${LIBICAL_LIB_MINOR_VERSION}.${LIBICAL_LIB_PATCH_VERSION}"
)

set(PROJECT_VERSION "${LIBICAL_LIB_MAJOR_VERSION}.${LIBICAL_LIB_MINOR_VERSION}")
set(PROJECT_URL "https://libical.github.io/libical/")

# library build types
set(LIBRARY_TYPE SHARED)

########################################################

option(WITH_CXX_BINDINGS "Build the C++ bindings." True)
if(WITH_CXX_BINDINGS)
  enable_language(CXX)
  if(CMAKE_CXX_COMPILER)
    add_definitions(-DWITH_CXX_BINDINGS)
  else()
    message(STATUS
      "Warning: Building the C++ bindings is not possible since a C++ compiler could not be found. "
      "Turning-off C++ bindings"
    )
    set(WITH_CXX_BINDINGS False)
  endif()
endif()
add_feature_info(
  "Option WITH_CXX_BINDINGS"
  WITH_CXX_BINDINGS
  "build the C++ bindings. Requires a C++ compiler"
)

libical_option(STATIC_ONLY "Build static libraries only." False)
if(STATIC_ONLY)
  set(LIBRARY_TYPE STATIC)
endif()

libical_option(SHARED_ONLY "Build shared (dynamic) libraries only. Takes precedence over STATIC_ONLY." False)
if(SHARED_ONLY)
  set(STATIC_ONLY False)
  set(LIBRARY_TYPE SHARED)
endif()

if(NOT STATIC_ONLY AND NOT SHARED_ONLY)
  add_feature_info(
    "Build types"
    TRUE
    "build both shared and static libraries"
  )
endif()

if(STATIC_ONLY)
  add_definitions(
    -DLIBICAL_ICAL_STATIC_DEFINE
    -DLIBICAL_ICALSS_STATIC_DEFINE
    -DLIBICAL_VCAL_STATIC_DEFINE
  )
endif()

# must have Perl to create the derived stuff
find_package(Perl REQUIRED)
set_package_properties(Perl PROPERTIES
  TYPE REQUIRED
  PURPOSE "Required by the libical build system."
)

# Ensure finding 64bit libs when using 64-bit compilers
if(CMAKE_CL_64)
  set_property(GLOBAL PROPERTY FIND_LIBRARY_USE_LIB64_PATHS True)
endif()

# libicu is highly recommended for RSCALE support
#  libicu can be found at http://www.icu-project.org
#  RSCALE info at http://tools.ietf.org/html/rfc7529
if(NOT "$ENV{ICU_BASE}" STREQUAL "") #support the old ICU_BASE env
  set(ICU_ROOT $ENV{ICU_BASE})
endif()
find_package(ICU COMPONENTS uc i18n)
set_package_properties(ICU PROPERTIES
  TYPE RECOMMENDED
  PURPOSE "For RSCALE (RFC7529) support"
)
add_feature_info(
  "RSCALE support (RFC7529)"
  ICU_FOUND
  "build in RSCALE support"
)
if(ICU_FOUND)
  set(REQUIRES_PRIVATE_ICU "Requires.private: icu-i18n") #for libical.pc
  set(HAVE_LIBICU 1)
  if(ICU_VERSION VERSION_GREATER 50)
    set(HAVE_ICU_DANGI TRUE)
  else()
    set(HAVE_ICU_DANGI FALSE)
  endif()
  if(ICU_GENCCODE_EXECUTABLE)
    get_filename_component(ICU_EXEC ${ICU_GENCCODE_EXECUTABLE} DIRECTORY)
  elseif(ICU_UCONV_EXECUTABLE)
    get_filename_component(ICU_EXEC ${ICU_UCONV_EXECUTABLE} DIRECTORY)
  elseif(ICU_ICUINFO_EXECUTABLE)
    get_filename_component(ICU_EXEC ${ICU_ICUINFO_EXECUTABLE} DIRECTORY)
  elseif(ICU_ICU-CONFIG_EXECUTABLE)
    get_filename_component(ICU_EXEC ${ICU_ICU-CONFIG_EXECUTABLE} DIRECTORY)
  elseif(ICU_MAKECONV_EXECUTABLE)
    get_filename_component(ICU_EXEC ${ICU_MAKECONV_EXECUTABLE} DIRECTORY)
  else()
    message(FATAL_ERROR
      "Unable find locate the ICU runtime path. Is your ICU installation broken?")
  endif()
  set(ICU_BINARY_DIR ${ICU_EXEC} CACHE DOC STRING "Runtime binaries directory for the ICU library")
endif()

# compile in Berkeley DB support
find_package(BDB)
set_package_properties(BDB PROPERTIES
  TYPE OPTIONAL
  PURPOSE "For Berkeley DB storage support"
)
add_feature_info(
  "Berkeley DB storage support"
  BDB_FOUND
  "build in support for Berkeley DB storage"
)
if(BDB_FOUND)
  set(HAVE_BDB True)
  add_definitions(-DDB_DBM_HSEARCH=0) #set to 1 if hsearch support is needed
endif()

# MSVC specific definitions
if(WIN32)
  if(MSVC)
    add_definitions(-D_CRT_SECURE_NO_DEPRECATE -D_CRT_NONSTDC_NO_DEPRECATE -DYY_NO_UNISTD_H)
    libical_option(USE_32BIT_TIME_T "Build using a 32bit time_t (ignored unless building with MSVC on Windows)." False)
    if(USE_32BIT_TIME_T)
      add_definitions(-D_USE_32BIT_TIME_T)
    endif()
    set(CMAKE_CXX_FLAGS "${CMAKE_CXX_FLAGS} /wd4290") #C++ exception specification ignored
    set(CMAKE_C_FLAGS "${CMAKE_C_FLAGS} /wd4068") #unknown pragma
    set(CMAKE_C_FLAGS "${CMAKE_C_FLAGS} /wd4028") #formal parameter differs
    set(CMAKE_CXX_FLAGS "${CMAKE_CXX_FLAGS} /wd4068") #unknown pragma
  endif()
  add_definitions(-DBIG_ENDIAN=0 -DLITTLE_ENDIAN=1 -DBYTE_ORDER=BIG_ENDIAN)
endif()

# Use GNUInstallDirs

include(GNUInstallDirs)
set(LIB_INSTALL_DIR ${CMAKE_INSTALL_LIBDIR} CACHE STRING "Library directory name" FORCE)
set(INCLUDE_INSTALL_DIR ${CMAKE_INSTALL_INCLUDEDIR} CACHE STRING "Include directory name" FORCE)
set(SHARE_INSTALL_DIR ${CMAKE_INSTALL_DATAROOTDIR} CACHE STRING "Share directory name")

# set the output paths
set(EXECUTABLE_OUTPUT_PATH ${CMAKE_BINARY_DIR}/bin)
if(WIN32)
  set(LIBRARY_OUTPUT_PATH ${EXECUTABLE_OUTPUT_PATH})
  set(LIB_INSTALL_DIR lib)
  set(BIN_INSTALL_DIR bin)
else()
  set(LIBRARY_OUTPUT_PATH ${CMAKE_BINARY_DIR}/lib)
endif()

if(APPLE)
  set(CMAKE_INSTALL_NAME_DIR ${LIB_DESTINATION})
endif()

libical_option(ICAL_ERRORS_ARE_FATAL "icalerror_* calls will abort instead of internally signaling an error." False)
if(ICAL_ERRORS_ARE_FATAL)
  set(ICAL_ERRORS_ARE_FATAL 1)
else()
  set(ICAL_ERRORS_ARE_FATAL 0)
endif()

libical_option(ICAL_ALLOW_EMPTY_PROPERTIES "Prevents empty properties from being replaced with X-LIC-ERROR properties." False)
if(ICAL_ALLOW_EMPTY_PROPERTIES)
  set(ICAL_ALLOW_EMPTY_PROPERTIES 1)
else()
  set(ICAL_ALLOW_EMPTY_PROPERTIES 0)
endif()

<<<<<<< HEAD
if(WIN32 OR WINCE)
  set(DEF_USE_BUILTIN_TZDATA False)
else()
  set(DEF_USE_BUILTIN_TZDATA True)
endif()
libical_option(USE_BUILTIN_TZDATA "Build using our builtin timezone data, else use the system timezone data. ALWAYS true on Windows." ${DEF_USE_BUILTIN_TZDATA})
=======
option(USE_BUILTIN_TZDATA "(Careful) Build using libical's built-in timezone data, else use the system timezone data on non-Windows systems. ALWAYS true on Windows. Non-Windows users should know what they're doing if they choose not to use system provided timezone data. The libical project does not guarantee that the built-in timezone data is up-to-date.")
mark_as_advanced(USE_BUILTIN_TZDATA)
>>>>>>> 72655371
if(USE_BUILTIN_TZDATA)
  set(USE_BUILTIN_TZDATA 1)
else()
  set(USE_BUILTIN_TZDATA 0)
endif()
if(WIN32 OR WINCE)
  #Always use builtin tzdata on Windows systems.
  if(NOT USE_BUILTIN_TZDATA)
    message(STATUS
      "Currently unable to use system tzdata on Windows. Falling back to builtin tzdata"
    )
    set(USE_BUILTIN_TZDATA 1)
  endif()
endif()

include(ConfigureChecks.cmake)
add_definitions(-DHAVE_CONFIG_H)
configure_file(config.h.cmake ${CMAKE_CURRENT_BINARY_DIR}/config.h)

set(INSTALL_TARGETS_DEFAULT_ARGS
  RUNTIME DESTINATION ${BIN_INSTALL_DIR}
  LIBRARY DESTINATION ${LIB_INSTALL_DIR}
  ARCHIVE DESTINATION ${LIB_INSTALL_DIR}
)

set(MIN_GOBJECT_INTROSPECTION "0.6.7")
libical_option(GOBJECT_INTROSPECTION "Build GObject introspection \"typelib\" files. Requires GObject Introspection development package ${MIN_GOBJECT_INTROSPECTION} or higher." False)
if(GOBJECT_INTROSPECTION)
  find_package(GObjectIntrospection ${MIN_GOBJECT_INTROSPECTION})
  set_package_properties(GObjectIntrospection PROPERTIES
    TYPE REQUIRED
    URL "https://wiki.gnome.org/Projects/GObjectIntrospection"
    PURPOSE "Required in order to build the GObject introspection \"typelib\" files."
  )
  if(GObjectIntrospection_FOUND)
    set(HAVE_INTROSPECTION TRUE)
    if(STATIC_ONLY)
      message(FATAL_ERROR
        "You are attempting to build with GObject Introspection enabled, "
        "however that option is not supported when building static libraries only. "
        "Please disable the static only option to cmake (-DSTATIC_ONLY=False) "
        "if you really want to build with GObject Introspection. Alternatively, "
        "you can disable GObject Introspection (by passing -DGOBJECT_INTROSPECTION=False to cmake)")
    endif()
  endif()
endif()

libical_option(ICAL_GLIB_VAPI "Build Vala \"vapi\" files." False)
if(ICAL_GLIB_VAPI)
  if(NOT GOBJECT_INTROSPECTION)
    message(FATAL_ERROR
      "You requested to build the Vala vapi but have not enabled the GObject Introspection. "
      "Please try again also passing -DGOBJECT_INTROSPECTION=True to cmake"
    )
  endif()

  find_program(VALAC valac DOC "the Vala compiler")
  if(NOT VALAC)
    message(FATAL_ERROR
      "valac, the Vala compiler was not found. "
      "Install it or disable Vala bindings with -DICAL_GLIB_VAPI=False"
    )
  endif()

  find_program(VAPIGEN vapigen DOC "tool to generate the Vala API")
  if(NOT VAPIGEN)
    message(FATAL_ERROR
      "vapigen, the tool for generating the Vala API was not found. "
      "Install it or disable Vala bindings with -DICAL_GLIB_VAPI=False"
    )
  endif()
endif()

set(MIN_GLIB "2.38")
set(MIN_LIBXML "2.7.3")
libical_option(ICAL_GLIB "Build libical-glib interface. Requires glib ${MIN_GLIB} and libxml ${MIN_LIBXML} development packages or higher." True)
if(ICAL_GLIB)
  find_package(GLib ${MIN_GLIB})
  set_package_properties(GLib PROPERTIES
    TYPE OPTIONAL
    PURPOSE "For the optional libical-glib interface"
  )
  find_package(LibXML ${MIN_LIBXML})
  set_package_properties(LibXML PROPERTIES
    TYPE OPTIONAL
    DESCRIPTION "a library providing XML and HTML support"
    URL "http://xmlsoft.org"
    PURPOSE "For the optional libical-glib interface"
  )
  if(GLIB_FOUND AND LIBXML_FOUND)
    set(HAVE_GLIB TRUE)
  elseif(GLIB_FOUND)
    message(FATAL_ERROR
      "You requested to build libical-glib, but the necessary development package "
      "is missing or too low a version (libxml ${MIN_LIBXML} or higher is required)"
    )
  elseif(LIBXML_FOUND)
    message(FATAL_ERROR
      "You requested to build libical-glib, but the necessary development package "
      "is missing or too low a version (glib ${MIN_GLIB} or higher is required)"
    )
  else()
    message(FATAL_ERROR
      "You requested to build libical-glib, but the necessary development packages "
      "are missing or too low a version "
      "(glib ${MIN_GLIB} and libxml ${MIN_LIBXML} or higher are required)"
      "Alternatively, disable the libical-glib build (by passing -DICAL_GLIB=False to cmake)"
    )
  endif()
endif()

#
# Compiler settings
#
if(CMAKE_COMPILER_IS_GNUCC OR "${CMAKE_C_COMPILER_ID}" MATCHES "Clang")
  set(CMAKE_C_FLAGS "${CMAKE_C_FLAGS} -fvisibility=hidden -Wno-deprecated -Wall -Wno-unknown-pragmas -Wextra -Winit-self -Wunused -Wno-div-by-zero -Wundef -Wpointer-arith -Wtype-limits -Wwrite-strings -Werror=return-type")
  libical_add_cflag(-Wunused-but-set-variable UNUSED_BUT_SET)
  libical_add_cflag(-Wlogical-op LOGICAL_OP)
  libical_add_cflag(-Wsizeof-pointer-memaccess POINTER_MEMACCESS)
  libical_add_cflag(-Wformat-security FORMAT_SECURITY)
  libical_add_cflag(-Wredundant-decls REDUNDANT_DECLS)
  if(CMAKE_SYSTEM_NAME MATCHES Linux OR CMAKE_SYSTEM_NAME STREQUAL GNU)
    set(CMAKE_C_FLAGS "${CMAKE_C_FLAGS} -D_XOPEN_SOURCE=500 -D_DEFAULT_SOURCE -D_GNU_SOURCE")
  endif()
endif()
if("${CMAKE_C_COMPILER_ID}" MATCHES "Clang")
  set(CMAKE_C_FLAGS "${CMAKE_C_FLAGS} -Qunused-arguments")
endif()

if(CMAKE_COMPILER_IS_GNUCXX OR "${CMAKE_CXX_COMPILER_ID}" MATCHES "Clang")
  set(CMAKE_CXX_FLAGS "${CMAKE_CXX_FLAGS} -fvisibility=hidden -Weffc++ -Wno-deprecated -Wall -Wextra -Woverloaded-virtual -Winit-self -Wunused -Wno-div-by-zero -Wundef -Wpointer-arith -Wtype-limits -Wwrite-strings -Werror=return-type")
  libical_add_cxxflag(-Wunused-but-set-variable UNUSED_BUT_SET)
  libical_add_cxxflag(-Wlogical-op LOGICAL_OP)
  libical_add_cxxflag(-Wsizeof-pointer-memaccess POINTER_MEMACCESS)
  libical_add_cxxflag(-Wreorder REORDER)
  libical_add_cxxflag(-Wformat-security FORMAT_SECURITY)
  libical_add_cxxflag(-Wredundant-decls REDUNDANT_DECLS)
  if(CMAKE_SYSTEM_NAME MATCHES Linux OR CMAKE_SYSTEM_NAME STREQUAL GNU)
    set(CMAKE_CXX_FLAGS "${CMAKE_CXX_FLAGS} -D_XOPEN_SOURCE=500 -D_DEFAULT_SOURCE -D_GNU_SOURCE")
  endif()
endif()
if("${CMAKE_CXX_COMPILER_ID}" MATCHES "Clang")
  set(CMAKE_CXX_FLAGS "${CMAKE_CXX_FLAGS} -Qunused-arguments")
endif()

#some test programs need to know if we are using 32-bit time
if(SIZEOF_TIME_T EQUAL 4)
  set(USE_32BIT_TIME_T TRUE)
endif()

################ Developer Options #####################
<<<<<<< HEAD
libical_option(ABI_DUMPER "Build for abi-dumper (developer-only option)." False)
=======
option(ABI_DUMPER "(Developer-only) Build for abi-dumper." False)
mark_as_advanced(ABI_DUMPER)
>>>>>>> 72655371
if(ABI_DUMPER)
  if(CMAKE_COMPILER_IS_GNUCC)
    set(CMAKE_C_FLAGS "-g -Og")
    set(CMAKE_CXX_FLAGS "-g -Og")
  else()
    message(FATAL_ERROR
      "You are trying to build for the abi-dumper using a non-GCC compiler.")
  endif()
endif()

<<<<<<< HEAD
libical_option(ADDRESS_SANITIZER "Build with the address sanitizer (developer-only option)." False)
=======
option(ADDRESS_SANITIZER "(Developer-only) Build with the address sanitizer." False)
mark_as_advanced(ADDRESS_SANITIZER)
>>>>>>> 72655371
if(ADDRESS_SANITIZER)
  if(CMAKE_COMPILER_IS_GNUCC OR "${CMAKE_C_COMPILER_ID}" MATCHES "Clang")
    set(CMAKE_C_FLAGS "${CMAKE_C_FLAGS} -fsanitize=address -g")
    set(CMAKE_CXX_FLAGS "${CMAKE_CXX_FLAGS} -fsanitize=address -g")
  else()
    message(FATAL_ERROR
      "You are trying to build with the address sanitizer using a non-GCC or Clang compiler.")
  endif()
  if(GOBJECT_INTROSPECTION)
    message(STATUS
      "Warning: Building the address sanitizer with GObject Introspection is is not supported. "
      "Turning-off GObject Introspection"
    )
    set(HAVE_INTROSPECTION False)
  endif()
  if(ICAL_GLIB)
    message(STATUS
      "Warning: Building the address sanitizer with the GObject interface is not supported. "
      "Turning-off the GObject interface"
    )
    set(ICAL_GLIB False)
  endif()
endif()

<<<<<<< HEAD
libical_option(THREAD_SANITIZER "Build with the thread sanitizer (developer-only option)." False)
=======
option(THREAD_SANITIZER "(Developer-only) Build with the thread sanitizer." False)
mark_as_advanced(THREAD_SANITIZER)
>>>>>>> 72655371
if(THREAD_SANITIZER)
  if(CMAKE_COMPILER_IS_GNUCC OR "${CMAKE_C_COMPILER_ID}" MATCHES "Clang")
    set(CMAKE_C_FLAGS "${CMAKE_C_FLAGS} -fsanitize=thread -O1 -g")
    set(CMAKE_CXX_FLAGS "${CMAKE_CXX_FLAGS} -fsanitize=thread -O1 -g")
  else()
    message(FATAL_ERROR
      "You are trying to build with the thread sanitizer using a non-GCC or Clang compiler.")
  endif()
  if(GOBJECT_INTROSPECTION)
    message(STATUS
      "Warning: Building the thread sanitizer with GObject Introspection is is not supported. "
      "Turning-off GObject Introspection"
    )
    set(HAVE_INTROSPECTION False)
  endif()
  if(ICAL_GLIB)
    message(STATUS
      "Warning: Building the thread sanitizer with the GObject interface is not supported. "
      "Turning-off the GObject interface"
    )
    set(ICAL_GLIB False)
  endif()
endif()

libical_option(ENABLE_LTO_BUILD "Build a link-time optimized version." False)
if(ENABLE_LTO_BUILD)
  if(CMAKE_COMPILER_IS_GNUCC)
    libical_add_cflag(-flto LTO)
    if(C_SUPPORTS_LTO)
      set(CMAKE_C_FLAGS "${CMAKE_C_FLAGS} -Wlto-type-mismatch -fuse-linker-plugin")
      set(CMAKE_AR "gcc-ar")
      set(CMAKE_RANLIB "gcc-ranlib")
    else()
      message(FATAL_ERROR
        "Your C compiler ${CMAKE_C_COMPILER_ID} does not support the LTO building.")
    endif()
    if(WITH_CXX_BINDINGS AND CMAKE_COMPILER_IS_GNUCXX)
      include(CheckCXXCompilerFlag)
      libical_add_cxxflag(-flto LTO)
      if(CXX_SUPPORTS_LTO)
        set(CMAKE_CXX_FLAGS "${CMAKE_CXX_FLAGS} -Wlto-type-mismatch -fuse-linker-plugin")
      else()
        message(FATAL_ERROR
          "Your C++ compiler ${CMAKE_CXX_COMPILER_ID} does not support LTO building.")
      endif()
    endif()
  else()
    message(FATAL_ERROR
      "Build link-time optimization using a non-GCC compiler is currently not supported.")
  endif()
endif()

libical_option(LIBICAL_BUILD_TESTING "Build tests." True)

################# build subdirs ########################

add_subdirectory(design-data)
add_subdirectory(scripts)
add_subdirectory(test-data)
add_subdirectory(src)
add_subdirectory(examples)
if(USE_BUILTIN_TZDATA)
  # use our zoneinfo if cmake is passed -DUSE_BUILTIN_TZDATA
  add_subdirectory(zoneinfo)
endif()

libical_option(ICAL_BUILD_DOCS "Build documentation" True)
if(ICAL_BUILD_DOCS)
  add_subdirectory(doc) # needs to go last, for the build source files
endif()

########### create and install pkg-config file #########

set(VERSION "${LIBICAL_LIB_VERSION_STRING}")
set(prefix "${CMAKE_INSTALL_PREFIX}")
set(exec_prefix "\${prefix}")
set(libdir "\${exec_prefix}/lib")
set(includedir "\${prefix}/include")
set(PTHREAD_LIBS "${CMAKE_THREAD_LIBS_INIT}")

configure_file(
  ${CMAKE_CURRENT_SOURCE_DIR}/libical.pc.in
  ${CMAKE_CURRENT_BINARY_DIR}/libical.pc
  @ONLY
)
install(FILES ${CMAKE_CURRENT_BINARY_DIR}/libical.pc DESTINATION ${LIB_INSTALL_DIR}/pkgconfig)

########### Create and install the CMake Config files ##########
include(CMakePackageConfigHelpers)

configure_package_config_file(
  LibIcalConfig.cmake.in ${libical_BINARY_DIR}/LibIcalConfig.cmake
  INSTALL_DESTINATION ${LIB_INSTALL_DIR}/cmake/LibIcal
  PATH_VARS LIB_INSTALL_DIR INCLUDE_INSTALL_DIR
)

# Create a version file
write_basic_package_version_file(
  ${libical_BINARY_DIR}/LibIcalConfigVersion.cmake
  VERSION ${LIBICAL_LIB_VERSION_STRING}
  COMPATIBILITY SameMajorVersion
)

install(
  FILES ${libical_BINARY_DIR}/LibIcalConfigVersion.cmake ${libical_BINARY_DIR}/LibIcalConfig.cmake
  DESTINATION ${LIB_INSTALL_DIR}/cmake/LibIcal
)

install(
  EXPORT icalTargets
  DESTINATION ${LIB_INSTALL_DIR}/cmake/LibIcal
  FILE LibIcalTargets.cmake
)

########## By popular demand, add an uninstall target ##########

if(NOT TARGET uninstall)
  configure_file(
    "${CMAKE_CURRENT_SOURCE_DIR}/uninstall.cmake.in"
    "${CMAKE_CURRENT_BINARY_DIR}/uninstall.cmake"
    IMMEDIATE
    @ONLY
  )

  add_custom_target(uninstall
    COMMAND "${CMAKE_COMMAND}" -P "${CMAKE_CURRENT_BINARY_DIR}/uninstall.cmake"
  )
endif()

feature_summary(WHAT ALL INCLUDE_QUIET_PACKAGES FATAL_ON_MISSING_REQUIRED_PACKAGES)<|MERGE_RESOLUTION|>--- conflicted
+++ resolved
@@ -294,17 +294,13 @@
   set(ICAL_ALLOW_EMPTY_PROPERTIES 0)
 endif()
 
-<<<<<<< HEAD
 if(WIN32 OR WINCE)
   set(DEF_USE_BUILTIN_TZDATA False)
 else()
   set(DEF_USE_BUILTIN_TZDATA True)
 endif()
-libical_option(USE_BUILTIN_TZDATA "Build using our builtin timezone data, else use the system timezone data. ALWAYS true on Windows." ${DEF_USE_BUILTIN_TZDATA})
-=======
-option(USE_BUILTIN_TZDATA "(Careful) Build using libical's built-in timezone data, else use the system timezone data on non-Windows systems. ALWAYS true on Windows. Non-Windows users should know what they're doing if they choose not to use system provided timezone data. The libical project does not guarantee that the built-in timezone data is up-to-date.")
+libical_option(USE_BUILTIN_TZDATA "(Careful) Build using libical's built-in timezone data, else use the system timezone data on non-Windows systems. ALWAYS true on Windows. Non-Windows users should know what they're doing if they choose not to use system provided timezone data. The libical project does not guarantee that the built-in timezone data is up-to-date." ${DEF_USE_BUILTIN_TZDATA})
 mark_as_advanced(USE_BUILTIN_TZDATA)
->>>>>>> 72655371
 if(USE_BUILTIN_TZDATA)
   set(USE_BUILTIN_TZDATA 1)
 else()
@@ -456,12 +452,8 @@
 endif()
 
 ################ Developer Options #####################
-<<<<<<< HEAD
-libical_option(ABI_DUMPER "Build for abi-dumper (developer-only option)." False)
-=======
-option(ABI_DUMPER "(Developer-only) Build for abi-dumper." False)
+libical_option(ABI_DUMPER "(Developer-only) Build for abi-dumper." False)
 mark_as_advanced(ABI_DUMPER)
->>>>>>> 72655371
 if(ABI_DUMPER)
   if(CMAKE_COMPILER_IS_GNUCC)
     set(CMAKE_C_FLAGS "-g -Og")
@@ -472,12 +464,8 @@
   endif()
 endif()
 
-<<<<<<< HEAD
-libical_option(ADDRESS_SANITIZER "Build with the address sanitizer (developer-only option)." False)
-=======
-option(ADDRESS_SANITIZER "(Developer-only) Build with the address sanitizer." False)
+libical_option(ADDRESS_SANITIZER "(Developer-only) Build with the address sanitizer." False)
 mark_as_advanced(ADDRESS_SANITIZER)
->>>>>>> 72655371
 if(ADDRESS_SANITIZER)
   if(CMAKE_COMPILER_IS_GNUCC OR "${CMAKE_C_COMPILER_ID}" MATCHES "Clang")
     set(CMAKE_C_FLAGS "${CMAKE_C_FLAGS} -fsanitize=address -g")
@@ -502,12 +490,8 @@
   endif()
 endif()
 
-<<<<<<< HEAD
-libical_option(THREAD_SANITIZER "Build with the thread sanitizer (developer-only option)." False)
-=======
-option(THREAD_SANITIZER "(Developer-only) Build with the thread sanitizer." False)
+libical_option(THREAD_SANITIZER "(Developer-only) Build with the thread sanitizer." False)
 mark_as_advanced(THREAD_SANITIZER)
->>>>>>> 72655371
 if(THREAD_SANITIZER)
   if(CMAKE_COMPILER_IS_GNUCC OR "${CMAKE_C_COMPILER_ID}" MATCHES "Clang")
     set(CMAKE_C_FLAGS "${CMAKE_C_FLAGS} -fsanitize=thread -O1 -g")
