--- conflicted
+++ resolved
@@ -552,7 +552,6 @@
 #
 # Compiler settings
 #
-<<<<<<< HEAD
 set(CMAKE_C_COMPILER_IS_CLANG False)
 set(CMAKE_C_COMPILER_IS_GCC False)
 if(DEFINED CMAKE_C_COMPILER_ID)
@@ -566,7 +565,8 @@
   set(CMAKE_C_FLAGS
     "${CMAKE_C_FLAGS} -fvisibility=hidden \
     -Wno-deprecated -Wall -Wno-unknown-pragmas -Wextra -Winit-self -Wunused -Wno-div-by-zero \
-    -Wundef -Wpointer-arith -Wtype-limits -Wwrite-strings -Werror=return-type"
+    -Wundef -Wpointer-arith -Wtype-limits -Wwrite-strings -Werror=return-type \
+    -Wold-style-definition -Wstrict-prototypes"
   )
   libical_add_cflag(-Wunused-but-set-variable UNUSED_BUT_SET)
   libical_add_cflag(-Wlogical-op LOGICAL_OP)
@@ -575,41 +575,6 @@
   libical_add_cflag(-Wredundant-decls REDUNDANT_DECLS)
   libical_add_cflag(-Wunreachable-code UNREACHABLE_CODE)
   libical_add_cflag(-Wvarargs VARARGS)
-=======
-if(CMAKE_COMPILER_IS_GNUCC OR "${CMAKE_C_COMPILER_ID}" MATCHES "Clang")
-  include(CheckCCompilerFlag)
-  check_c_compiler_flag(-Wunused-but-set-variable HAVE_GCC_UNUSED_BUT_SET)
-  check_c_compiler_flag(-Wlogical-op HAVE_GCC_LOGICAL_OP)
-  check_c_compiler_flag(-Wsizeof-pointer-memaccess HAVE_GCC_POINTER_MEMACCESS)
-  check_c_compiler_flag(-Wformat-security HAVE_GCC_FORMAT_SECURITY)
-  check_c_compiler_flag(-Wredundant-decls HAVE_GCC_REDUNDANT_DECLS)
-  check_c_compiler_flag(-Wunreachable-code HAVE_GCC_UNREACHABLE_CODE)
-  check_c_compiler_flag(-Wvarargs HAVE_GCC_VARARGS)
-  set(CMAKE_C_FLAGS "${CMAKE_C_FLAGS} -fvisibility=hidden -Wno-deprecated -Wall -Wno-unknown-pragmas -Wextra -Winit-self -Wunused -Wno-div-by-zero -Wundef -Wpointer-arith -Wtype-limits -Wwrite-strings -Werror=return-type")
-  #for more modern C
-  set(CMAKE_C_FLAGS "${CMAKE_C_FLAGS} -Wold-style-definition -Wstrict-prototypes")
-  if(HAVE_GCC_UNUSED_BUT_SET)
-    set(CMAKE_C_FLAGS "${CMAKE_C_FLAGS} -Wunused-but-set-variable")
-  endif()
-  if(HAVE_GCC_LOGICAL_OP)
-    set(CMAKE_C_FLAGS "${CMAKE_C_FLAGS} -Wlogical-op")
-  endif()
-  if(HAVE_GCC_POINTER_MEMACCESS)
-    set(CMAKE_C_FLAGS "${CMAKE_C_FLAGS} -Wsizeof-pointer-memaccess")
-  endif()
-  if(HAVE_GCC_FORMAT_SECURITY)
-    set(CMAKE_C_FLAGS "${CMAKE_C_FLAGS} -Wformat -Wformat-security")
-  endif()
-  if(HAVE_GCC_REDUNDANT_DECLS)
-    set(CMAKE_C_FLAGS "${CMAKE_C_FLAGS} -Wredundant-decls")
-  endif()
-  if(HAVE_GCC_UNREACHABLE_CODE)
-    set(CMAKE_C_FLAGS "${CMAKE_C_FLAGS} -Wunreachable-code")
-  endif()
-  if(HAVE_GCC_VARARGS)
-    set(CMAKE_C_FLAGS "${CMAKE_C_FLAGS} -Wvarargs")
-  endif()
->>>>>>> 32068f1e
   if(CMAKE_SYSTEM_NAME MATCHES Linux OR CMAKE_SYSTEM_NAME STREQUAL GNU)
     set(CMAKE_C_FLAGS "${CMAKE_C_FLAGS} -D_XOPEN_SOURCE=500 -D_DEFAULT_SOURCE -D_GNU_SOURCE")
   endif()
