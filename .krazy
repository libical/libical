CHECKSETS foss,c++

EXCLUDE dpointer

EXTRA copyright-reuse,license-reuse
EXTRA crud,camelcase
#EXTRA style

#For now skip java
SKIP /java/
SKIP \.cmake-format\.py
#For now skip perl
SKIP /Net-ICal-Libical/

#Skip ancient Apple files
SKIP /src/libicalvcal/port\.h
SKIP /src/libicalvcal/vcaltmp\.
SKIP /src/libicalvcal/vcc\.
SKIP /src/libicalvcal/vobject\.

#Skip contributed files
SKIP /src/libical/astime\.h
SKIP /src/libical/caldate\.c
SKIP /cmake/Kitware/
SKIP /cmake/modules/GObjectIntrospectionMacros\.cmake|/cmake/modules/FindGObjectIntrospection\.cmake
SKIP /docs/Doxyfile\.cmake
SKIP /cmake/Toolchain-QNX|/cmake/modules/FindBerkeleyDB.cmake|/uninstall.cmake.in
SKIP .markdownlint.json

#Skip test-data
SKIP /test-data/

#Skip test-data
SKIP /test-data/

#Skip zoneinfo
SKIP /zoneinfo/

<<<<<<< HEAD
=======
SKIP /book/

>>>>>>> a74e4635
STYLE_LINEMAX 120
STYLE_PYTHONSTYLE_OFFSET 4
STYLE_CMAKESTYLE_OFFSET 2<|MERGE_RESOLUTION|>--- conflicted
+++ resolved
@@ -30,17 +30,11 @@
 #Skip test-data
 SKIP /test-data/
 
-#Skip test-data
-SKIP /test-data/
-
 #Skip zoneinfo
 SKIP /zoneinfo/
 
-<<<<<<< HEAD
-=======
 SKIP /book/
 
->>>>>>> a74e4635
 STYLE_LINEMAX 120
 STYLE_PYTHONSTYLE_OFFSET 4
 STYLE_CMAKESTYLE_OFFSET 2