--- conflicted
+++ resolved
@@ -19,10 +19,7 @@
         fprintf(stderr,"Horrible libical error: %s\n",
                 icalerror_strerror(icalerrno));
     }
-<<<<<<< HEAD
-=======
     icalcomponent_free(comp);
->>>>>>> a3757f07
 }
 
 void component_errors(icalcomponent *comp)
