--- conflicted
+++ resolved
@@ -297,14 +297,9 @@
     return
   fi
   echo "===== START ASAN BUILD: $1 ======"
-<<<<<<< HEAD
-  SET_CLANG
-  BUILD "$name" "-DLIBICAL_DEVMODE_ADDRESS_SANITIZER=True $2"
-=======
   SET_GCC # I'm using ld.gold (vs ld.bfd), which doesn't play well with clang and asan=>use gcc
   #SET_CLANG currently has linking problems using ld.gold
-  BUILD "$name" "-DADDRESS_SANITIZER=True $2"
->>>>>>> 92c4994c
+  BUILD "$name" "-DLIBICAL_DEVMODE_ADDRESS_SANITIZER=True $2"
   echo "===== END ASAN BUILD: $1 ======"
 }
 
@@ -382,11 +377,8 @@
   echo "===== START CPPCHECK: $1 ======"
   cd $TOP
   cppcheck --quiet --language=c \
-<<<<<<< HEAD
-=======
            --std=c99 \
            --library=posix \
->>>>>>> 92c4994c
            --force --error-exitcode=1 --inline-suppr \
            --enable=warning,performance,portability,information \
            --disable=missingInclude \
@@ -396,15 +388,6 @@
            -D PTHREAD_RECURSIVE_MUTEX_INITIALIZER_NP=0 \
            -D MIN="" \
            -D _unused="(void)" \
-<<<<<<< HEAD
-           -D _deprecated="(void)" \
-           -D ICALMEMORY_DEFAULT_FREE="free" \
-           -D ICALMEMORY_DEFAULT_MALLOC="malloc" \
-           -D ICALMEMORY_DEFAULT_REALLOC="realloc" \
-           -D F_OK=0 \
-           -D R_OK=0 \
-=======
->>>>>>> 92c4994c
            -U YYSTYPE \
            -U PVL_USE_MACROS \
            -I $BDIR \
@@ -784,7 +767,6 @@
 
 #Fortify build
 FORTIFY_BUILD test1fortify "$DEFCMAKEOPTS"
-<<<<<<< HEAD
 FORTIFY_BUILD test2fortify "$CMAKEOPTS"
 FORTIFY_BUILD test3fortify "$TZCMAKEOPTS"
 FORTIFY_BUILD test4fortify "$UUCCMAKEOPTS"
@@ -795,12 +777,5 @@
 THREADLOCAL_BUILD test2threadlocal "$CMAKEOPTS"
 THREADLOCAL_BUILD test3threadlocal "$TZCMAKEOPTS"
 THREADLOCAL_BUILD test4threadlocal "$UUCCMAKEOPTS"
-THREADLOCAL_BUILD test5threadlocal "$GLIBOPTS"
-=======
-FORTIFY_BUILD test2tsan "$CMAKEOPTS"
-FORTIFY_BUILD test3tsan "$TZCMAKEOPTS"
-FORTIFY_BUILD test4tsan "$UUCCMAKEOPTS"
-#FORTIFY_BUILD test5tsan "$GLIBOPTS" #bus error in libical-glib.vapi
->>>>>>> 92c4994c
 
 echo "ALL TESTS COMPLETED SUCCESSFULLY"