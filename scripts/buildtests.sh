#!/bin/bash

# SPDX-FileCopyrightText: Allen Winter <winter@kde.org>
# SPDX-License-Identifier: LGPL-2.1-only OR MPL-2.0

#Exit if any undefined variable is used.
set -u
#Exit this script if it any subprocess exits non-zero.
#set -e
#If any process in a pipeline fails, the return value is a failure.
set -o pipefail

#ensure parallel builds
export MAKEFLAGS=-j8

if (test "`uname -s`" = "Darwin")
then
  #needed to find homebrew's libxml2 and libffi on osx
  export PKG_CONFIG_PATH=/usr/local/opt/libffi/lib/pkgconfig:/usr/local/opt/libxml2/lib/pkgconfig
  #needed to find the homebrew installed xml2 catalog
  export XML_CATALOG_FILES=/usr/local/etc/xml/catalog
fi

##### START FUNCTIONS #####

#function HELP
# print a help message and exit
HELP() {
  echo
  echo "Usage: `basename $0` [OPTIONS]"
  echo
  echo "Run build tests"
  echo "Options:"
<<<<<<< HEAD
  echo " -m, --no-cmake-compat    Don't require CMake version compatibility"
  echo " -k, --no-krazy           Don't run any Krazy tests"
  echo " -c, --no-cppcheck        Don't run any cppcheck tests"
  echo " -t, --no-tidy            Don't run any clang-tidy tests"
  echo " -b, --no-scan            Don't run any scan-build tests"
  echo " -s, --no-splint          Don't run any splint tests"
  echo " -p, --no-codespell       Don't run any codespell tests"
  echo " -n, --no-ninja           Don't run any build tests with ninja"
  echo " -l, --no-clang-build     Don't run any clang-build tests"
  echo " -g, --no-gcc-build       Don't run any gcc-build tests"
  echo " -a, --no-asan-build      Don't run any ASAN-build (sanitize-address) tests"
  echo " -d, --no-tsan-build      Don't run any TSAN-build (sanitize-threads) tests"
  echo " -u, --no-ubsan-build     Don't run any UBSAN-build (sanitize-undefined) tests"
  echo " -x, --no-memc-build      Don't run any MEMCONSIST-build (memory consistency) tests"
=======
  echo " -m, --no-cmake-compat  Don't require CMake version compatibility"
  echo " -k, --no-krazy         Don't run any Krazy tests"
  echo " -c, --no-cppcheck      Don't run any cppcheck tests"
  echo " -t, --no-tidy          Don't run any clang-tidy tests"
  echo " -b, --no-scan          Don't run any scan-build tests"
  echo " -s, --no-splint        Don't run any splint tests"
  echo " -n, --no-ninja         Don't run any build tests with ninja"
  echo " -l, --no-clang-build   Don't run any clang-build tests"
  echo " -g, --no-gcc-build     Don't run any gcc-build tests"
  echo " -a, --no-asan-build    Don't run any ASAN-build tests"
  echo " -d, --no-tsan-build    Don't run any TSAN-build tests"
  echo " -f, --no-fortify-build Don't run the FORTIFY-build tests (gcc12)"
>>>>>>> d67034b3
  echo
}

COMMAND_EXISTS () {
    command -v $1 >/dev/null 2>&1
    if ( test $? != 0 )
    then
    echo "$1 is not in your PATH. Either install this program or skip the associated test"
    if ( test "$2" )
    then
      echo "or disable this check by passing the $2 command-line option"
    fi
    exit 1
  fi
}


#function SET_GCC
# setup compiling with gcc
SET_GCC() {
  export CC=gcc; export CXX=g++
}

#function SET_CLANG
# setup compiling with clang
SET_CLANG() {
  export CC=clang; export CXX=clang++
}

#function SET_BDIR:
# set the name of the build directory for the current test
# $1 = the name of the current test
SET_BDIR() {
  BDIR=$TOP/build-$1
}

#function CHECK_WARNINGS:
# print non-whitelisted warnings found in the file and exit if there are any
# $1 = file to check
# $2 = warning keyword
# $3 = whitelist regex
CHECK_WARNINGS() {
  if ( test -z "$3")
  then
    w=`cat $1 | grep "$2" | sort | uniq | wc -l | awk '{print $1}'`
  else
    w=`cat $1 | grep "$2" | grep -v "$3" | sort | uniq | wc -l | awk '{print $1}'`
  fi
  if ( test $w -gt 0 )
  then
    echo "EXITING. $w warnings encountered"
    echo
    if ( test -n "$3")
    then
      cat $1 | grep "$2" | grep -v "$3" | sort | uniq
    else
      cat $1 | grep "$2" | sort | uniq
    fi
    exit 1
  fi
}

#function COMPILE_WARNINGS:
# print warnings found in the compile-stage output
# $1 = file with the compile-stage output
COMPILE_WARNINGS() {
  whitelist='\(i-cal-object\.c\|libical-glib-scan\.c\|no[[:space:]]link[[:space:]]for:\|Value[[:space:]]descriptions\|unused[[:space:]]declarations\|G_ADD_PRIVATE\|g_type_class_add_private.*is[[:space:]]deprecated\|g-ir-scanner:\|/gobject/gtype\.h\|clang.*argument[[:space:]]unused[[:space:]]during[[:space:]]compilation\|U_PLATFORM_HAS_WINUWP_API\|const[[:space:]]DBT\|-Llib\)'
  CHECK_WARNINGS $1 "warning:" "$whitelist"
}

#function CPPCHECK_WARNINGS:
# print warnings found in the cppcheck output
# $1 = file with the cppcheck output
CPPCHECK_WARNINGS() {
  CHECK_WARNINGS $1 "\(warning\|error\|information\|portability\)" ""
}

#function TIDY_WARNINGS:
# print warnings find in the clang-tidy output
# $1 = file with the clang-tidy output
TIDY_WARNINGS() {
  #whitelist='\(Value[[:space:]]descriptions\|unused[[:space:]]declarations\|g-ir-scanner:\|clang.*argument[[:space:]]unused[[:space:]]during[[:space:]]compilation\|modernize-\|cppcoreguidelines-pro-type-const-cast\|cppcoreguidelines-pro-type-vararg\|cppcoreguidelines-pro-type-reinterpret-cast\|cppcoreguidelines-owning-memory\|fuchsia.*\|hicpp-use-auto\|hicpp-no-malloc\|hicpp-use-nullptr\|hicpp-exception-baseclass\|hicpp-vararg\|cppcoreguidelines-pro-type-vararg\|cppcoreguidelines-pro-bounds-pointer-arithmetic\|google-build-using-namespace\|llvm-include-order\|hicpp-use-equals-default\|cppcoreguidelines-no-malloc\|g_type_class_add_private.*is[[:space:]]deprecated\)'
  whitelist='\(no[[:space:]]link[[:space:]]for:\|Value[[:space:]]descriptions\|unused[[:space:]]declarations\|G_ADD_PRIVATE\|g_type_class_add_private.*is[[:space:]]deprecated\|g-ir-scanner:\|clang.*argument[[:space:]]unused[[:space:]]during[[:space:]]compilation\)'
  CHECK_WARNINGS $1 "warning:" "$whitelist"
}

#function SCAN_WARNINGS:
# print warnings found in the scan-build output
# $1 = file with the scan-build output
SCAN_WARNINGS() {
  whitelist='\(no[[:space:]]link[[:space:]]for:\|g_type_class_add_private.*is[[:space:]]deprecated\|libical-glib-scan\.c\|/i-cal-object\.c\|/vcc\.c\|/vobject\.c\|/icalsslexer\.c\|Value[[:space:]]descriptions\|unused[[:space:]]declarations\|icalerror.*Dereference[[:space:]]of[[:space:]]null[[:space:]]pointer\|G_ADD_PRIVATE\)'
  CHECK_WARNINGS $1 "warning:" $whitelist
}

#function CONFIGURE:
# creates the builddir and runs CMake with the specified options
# $1 = the name of the test
# $2 = CMake options
CONFIGURE() {
  SET_BDIR $1
  mkdir -p $BDIR
  cd $BDIR
  rm -rf *
  if ( test `echo $2 | grep -ci Ninja` -gt 0 )
  then
    cmake --warn-uninitialized -Werror=dev .. $2 || exit 1
  else
    cmake -G "Unix Makefiles" --warn-uninitialized -Werror=dev .. $2 || exit 1
  fi
}

#function CLEAN:
# remove the builddir
CLEAN() {
  cd $TOP
  rm -rf $BDIR
}

#function BUILD:
# runs a build test, where build means: configure, compile, link and run the unit tests
# $1 = the name of the test
# $2 = CMake options
BUILD() {
  cd $TOP
  CONFIGURE "$1" "$2"
  MAKE=make
  if ( test `echo $2 | grep -ci Ninja` -gt 0 )
  then
    MAKE=ninja
  fi
  $MAKE 2>&1 | tee make.out || exit 1
  COMPILE_WARNINGS make.out

  if (test "`uname -s`" = "Darwin")
  then
    export DYLD_LIBRARY_PATH=$BDIR/lib
  else
    export LD_LIBRARY_PATH=$BDIR/lib
  fi
  $MAKE test 2>&1 | tee make-test.out || exit 1
  CLEAN
}

#function GCC_BUILD:
# runs a build test using gcc
# $1 = the name of the test (which will have "-gcc" appended to it)
# $2 = CMake options
GCC_BUILD() {
  name="$1-gcc"
  if ( test $rungccbuild -ne 1 )
  then
    echo "===== GCC BUILD TEST $1 DISABLED DUE TO COMMAND LINE OPTION ====="
    return
  fi
  COMMAND_EXISTS "gcc"
  echo "===== START GCC BUILD: $1 ======"
  SET_GCC
  BUILD "$name" "$2"
  echo "===== END GCC BUILD: $1 ======"
}

#function FORTIFY_BUILD:
# runs a build test using gcc (v12 or higher) with fortify CFLAGS
# $1 = the name of the test (which will have "-fortify" appended to it)
# $2 = CMake options
FORTIFY_BUILD() {
  name="$1-fortify"
  if ( test $runfortifybuild -ne 1 )
  then
    echo "===== FORTIFY BUILD TEST $1 DISABLED DUE TO COMMAND LINE OPTION ====="
    return
  fi
  COMMAND_EXISTS "gcc"
  gccVersion=`gcc -dumpversion`
  if ( test `expr $gccVersion + 0` -lt 12 )
  then
    echo "Sorry, gcc must be version 12 or higher to support fortify. Exiting..."
    exit 1
  fi
  echo "===== START FORTIFY BUILD: $1 ======"
  SET_GCC
  export CFLAGS="-Og -gdwarf-5 -fno-optimize-sibling-calls -Wall -W -U_FORTIFY_SOURCE -D_FORTIFY_SOURCE=3 -D_FORTIFY_SOURCE=3 -fPIC -grecord-gcc-switches -fno-allow-store-data-races -fstack-protector-strong -fstack-clash-protection -fcf-protection=full --param=ssp-buffer-size=1"
  BUILD "$name" "$2"
  echo "===== END FORTIFY BUILD: $1 ======"
}

#function NINJA_GCC_BUILD:
# runs a build test using gcc using the Ninja cmake generator
# $1 = the name of the test (which will have "-ninjagcc" appended to it)
# $2 = CMake options
NINJA_GCC_BUILD() {
  name="$1-ninjagcc"
  if ( test $runninja -ne 1 )
  then
    echo "===== NINJA_GCC BUILD TEST $1 DISABLED DUE TO COMMAND LINE OPTION ====="
    return
  fi
  COMMAND_EXISTS "gcc"
  echo "===== START NINJA_GCC BUILD: $1 ======"
  SET_GCC
  BUILD "$name" "$2 -G Ninja"
  echo "===== END NINJA_GCC BUILD: $1 ======"
}

#function CLANG_BUILD:
# runs a build test using clang
# $1 = the name of the test (which will have "-clang" appended to it)
# $2 = CMake options
CLANG_BUILD() {
  name="$1-clang"
  if ( test $runclangbuild -ne 1 )
  then
    echo "===== CLANG BUILD TEST $1 DISABLED DUE TO COMMAND LINE OPTION ====="
    return
  fi
  COMMAND_EXISTS "clang"
  echo "===== START CLANG BUILD: $1 ======"
  SET_CLANG
  BUILD "$name" "$2"
  echo "===== END CLANG BUILD: $1 ======"
}

#function MEMCONSIST_BUILD:
# runs a gcc memory consistency build test
# $1 = the name of the test (which will have "-mem" appended to it)
# $2 = CMake options
MEMCONSIST_BUILD() {
  name="$1-mem"
  if ( test $runmemcbuild -ne 1 )
  then
    echo "===== MEMCONSIST BUILD TEST $1 DISABLED DUE TO COMMAND LINE OPTION ====="
    return
  fi
  echo "===== START MEMCONSIST BUILD: $1 ======"
  BUILD "$name" "-DLIBICAL_DEVMODE_MEMORY_CONSISTENCY=True $2"
  echo "===== END MEMCONSIST BUILD: $1 ======"
}

#function ASAN_BUILD:
# runs a clang ASAN build test
# $1 = the name of the test (which will have "-asan" appended to it)
# $2 = CMake options
ASAN_BUILD() {
  name="$1-asan"
  if ( test $runasanbuild -ne 1 )
  then
    echo "===== ASAN BUILD TEST $1 DISABLED DUE TO COMMAND LINE OPTION ====="
    return
  fi
  echo "===== START ASAN BUILD: $1 ======"
  SET_CLANG
  BUILD "$name" "-DLIBICAL_DEVMODE_ADDRESS_SANITIZER=True $2"
  echo "===== END ASAN BUILD: $1 ======"
}

#function TSAN_BUILD:
# runs a clang TSAN build test
# $1 = the name of the test (which will have "-tsan" appended to it)
# $2 = CMake options
TSAN_BUILD() {
  name="$1-tsan"
  if ( test $runtsanbuild -ne 1 )
  then
    echo "===== TSAN BUILD TEST $1 DISABLED DUE TO COMMAND LINE OPTION ====="
    return
  fi
  echo "===== START TSAN BUILD: $1 ======"
  SET_CLANG
  BUILD "$name" "-DLIBICAL_DEVMODE_THREAD_SANITIZER=True $2"
  echo "===== END TSAN BUILD: $1 ======"
}

#function UBSAN_BUILD:
# runs a clang UBSAN build test
# $1 = the name of the test (which will have "-ubsan" appended to it)
# $2 = CMake options
UBSAN_BUILD() {
  name="$1-ubsan"
  if ( test $runubsanbuild -ne 1 )
  then
    echo "===== UBSAN BUILD TEST $1 DISABLED DUE TO COMMAND LINE OPTION ====="
    return
  fi
  echo "===== START UBSAN BUILD: $1 ======"
  SET_CLANG
  BUILD "$name" "-DLIBICAL_DEVMODE_UNDEFINED_SANITIZER=True $2"
  echo "===== END UBSAN BUILD: $1 ======"
}

#function CPPCHECK
# runs a cppcheck test, which means: configure, compile, link and run cppcheck
# $1 = the name of the test (which will have "-cppcheck" appended to it)
# $2 = CMake options
CPPCHECK() {
  name="$1-cppcheck"
  if ( test $runcppcheck -ne 1 )
  then
    echo "===== CPPCHECK TEST $1 DISABLED DUE TO COMMAND LINE OPTION ====="
    return
  fi
  COMMAND_EXISTS "cppcheck" "-c"
  echo "===== START SETUP FOR CPPCHECK: $1 ======"

  #first build it
  cd $TOP
  SET_GCC
  CONFIGURE "$name" "$2"
  make 2>&1 | tee make.out || exit 1

  echo "===== START CPPCHECK: $1 ======"
  cd $TOP
  cppcheck --quiet --language=c \
           --force --error-exitcode=1 --inline-suppr \
           --enable=warning,performance,portability,information \
           --template='{file}:{line},{severity},{id},{message}' \
           -D sleep="" \
           -D localtime_r="" \
           -D gmtime_r="" \
           -D size_t="unsigned long" \
           -D bswap32="" \
           -D PTHREAD_RECURSIVE_MUTEX_INITIALIZER_NP=0 \
           -D MIN="" \
           -D _unused="(void)" \
           -D _deprecated="(void)" \
           -D ICALMEMORY_DEFAULT_FREE="free" \
           -D ICALMEMORY_DEFAULT_MALLOC="malloc" \
           -D ICALMEMORY_DEFAULT_REALLOC="realloc" \
           -D F_OK=0 \
           -D R_OK=0 \
           -U YYSTYPE \
           -U PVL_USE_MACROS \
           -I $BDIR \
           -I $BDIR/src/libical \
           -I $BDIR/src/libicalss \
           -I $TOP/src/libical \
           -I $TOP/src/libicalss \
           -I $TOP/src/libicalvcal \
           $TOP/src $BDIR/src/libical/icalderived* 2>&1 | \
      grep -v 'Found a statement that begins with numeric constant' | \
      grep -v 'cannot find all the include files' | \
      grep -v Net-ICal | \
      grep -v icalssyacc\.c  | \
      grep -v icalsslexer\.c | \
      grep -v vcc\.c | grep -v vcc\.y | \
      grep -v _cxx\. | tee cppcheck.out
  CPPCHECK_WARNINGS cppcheck.out
  rm -f cppcheck.out
  CLEAN
  echo "===== END CPPCHECK: $1 ======"
}

#function SPLINT
# runs a splint test, which means: configure, compile, link and run splint
# $1 = the name of the test (which will have "-splint" appended to it
# $2 = CMake options
SPLINT() {
  name="$1-splint"
  if ( test $runsplint -ne 1 )
  then
    echo "===== SPLINT TEST $1 DISABLED DUE TO COMMAND LINE OPTION ====="
    return
  fi
  COMMAND_EXISTS "splint" "-s"
  echo "===== START SETUP FOR SPLINT: $1 ======"

  #first build it
  cd $TOP
  SET_GCC
  CONFIGURE "$name" "$2"
  make 2>&1 | tee make.out || exit 1

  echo "===== START SPLINT: $1 ======"
  cd $TOP
  files=`find src -name "*.c" -o -name "*.h" | \
  # skip C++
  grep -v _cxx | grep -v /Net-ICal-Libical |
  # skip lex/yacc
  grep -v /icalssyacc | grep -v /icalsslexer | \
  # skip test programs
  grep -v /test/ | grep -v /vcaltest\.c | grep -v /vctest\.c | \
  # skip builddirs
  grep -v build-`
  files="$files $BDIR/src/libical/*.c $BDIR/src/libical/*.h"

  splint $files \
       -badflag \
       -preproc \
       -weak -warnposix \
       -modobserver -initallelements -redef \
       -linelen 1000 \
       -DHAVE_CONFIG_H=1 \
       -DPACKAGE_DATA_DIR="\"foo\"" \
       -DTEST_DATADIR="\"bar\"" \
       -D"gmtime_r"="" \
       -D"localtime_r"="" \
       -D"nanosleep"="" \
       -D"popen"="fopen" \
       -D"pclose"="" \
       -D"setenv"="" \
       -D"strdup"="" \
       -D"strcasecmp"="strcmp" \
       -D"strncasecmp"="strncmp" \
       -D"putenv"="" \
       -D"unsetenv"="" \
       -D"tzset()"=";" \
       -DLIBICAL_ICAL_EXPORT=extern \
       -DLIBICAL_ICALSS_EXPORT=extern \
       -DLIBICAL_VCAL_EXPORT=extern \
       -DLIBICAL_ICAL_NO_EXPORT="" \
       -DLIBICAL_ICALSS_NO_EXPORT="" \
       -DLIBICAL_VCAL_NO_EXPORT="" \
       -DENOENT=1 -DENOMEM=1 -DEINVAL=1 -DSIGALRM=1 \
       `pkg-config glib-2.0 --cflags` \
       `pkg-config libxml-2.0 --cflags` \
       -I $BDIR \
       -I $BDIR/src \
       -I $BDIR/src/libical \
       -I $BDIR/src/libicalss \
       -I $TOP \
       -I $TOP/src \
       -I $TOP/src/libical \
       -I $TOP/src/libicalss \
       -I $TOP/src/libicalvcal \
       -I $TOP/src/libical-glib | \
  grep -v '[[:space:]]Location[[:space:]]unknown[[:space:]]' | \
  grep -v '[[:space:]]Code[[:space:]]cannot[[:space:]]be[[:space:]]parsed.' | \
  cat - 2>&1 | tee splint-$name.out
  status=${PIPESTATUS[0]}
  if ( test $status -gt 0 )
  then
    echo "Splint warnings encountered.  Exiting..."
    exit 1
  fi
  CLEAN
  rm splint-$name.out
  echo "===== END SPLINT: $1 ======"
}

#function CLANGTIDY
# runs a clang-tidy test, which means: configure, compile, link and run clang-tidy
# $1 = the name of the test (which will have "-tidy" appended)
# $2 = CMake options
CLANGTIDY() {
  if ( test $runtidy -ne 1 )
  then
    echo "===== CLANG-TIDY TEST $1 DISABLED DUE TO COMMAND LINE OPTION ====="
    return
  fi
  COMMAND_EXISTS "clang-tidy" "-t"
  echo "===== START CLANG-TIDY: $1 ====="
  cd $TOP
  SET_CLANG
  CONFIGURE "$1-tidy" "$2 -DCMAKE_CXX_CLANG_TIDY=clang-tidy"
  cmake --build . 2>&1 | tee make-tidy.out || exit 1
  TIDY_WARNINGS make-tidy.out
  CLEAN
  echo "===== END CLANG-TIDY: $1 ====="
}

#function CLANGSCAN
# runs a scan-build, which means: configure, compile and link using scan-build
# $1 = the name of the test (which will have "-scan" appended)
# $2 = CMake options
CLANGSCAN() {
  if ( test $runscan -ne 1 )
  then
    echo "===== SCAN-BUILD TEST $1 DISABLED DUE TO COMMAND LINE OPTION ====="
    return
  fi
  COMMAND_EXISTS "scan-build" "-b"
  echo "===== START SCAN-BUILD: $1 ====="
  cd $TOP

  #configure specially with scan-build
  SET_BDIR "$1-scan"
  mkdir -p $BDIR
  cd $BDIR
  rm -rf *
  scan-build cmake .. "$2" || exit 1

  scan-build make 2>&1 | tee make-scan.out || exit 1
  SCAN_WARNINGS make-scan.out
  CLEAN
  echo "===== END CLANG-SCAN: $1 ====="
}

#function KRAZY
# runs a krazy2 test
KRAZY() {
  if ( test $runkrazy -ne 1 )
  then
    echo "===== KRAZY TEST DISABLED DUE TO COMMAND LINE OPTION ====="
    return
  fi
  COMMAND_EXISTS "krazy2all" "-k"
  echo "===== START KRAZY ====="
  cd $TOP
  krazy2all 2>&1 | tee krazy.out
  status=$?
  if ( test $status -gt 0 )
  then
    echo "Krazy warnings encountered.  Exiting..."
    exit 1
  fi
  rm -f krazy.out
  echo "===== END KRAZY ======"
}

#function CODESPELL
# runs a codespell test
CODESPELL() {
  if ( test $runcodespell -ne 1 )
  then
    echo "===== CODESPELL TEST DISABLED DUE TO COMMAND LINE OPTION ====="
    return
  fi
  COMMAND_EXISTS "codespell"
  echo "===== START CODESPELL ====="
  cd $TOP
  codespell --interactive=0 . 2>&1 | tee codespell.out
  status=$?
  if ( test $status -gt 0 )
  then
    echo "Codespell warnings encountered.  Exiting..."
    exit 1
  fi
  rm -f codespell.out
  echo "===== END CODESPELL ======"
}

##### END FUNCTIONS #####

<<<<<<< HEAD
#TEMP=`getopt -o hmkpctbsnlgadu --long help,no-cmake-compat,no-krazy,no-codespell,no-cppcheck,no-tidy,no-scan,no-splint,no-ninja,no-clang-build,no-gcc-build,no-asan-build,no-tsan-build,no-ubsan-build,no-memc-build -- "$@"`
TEMP=`getopt hmkpctbsnlgadux $*`
=======
#TEMP=`getopt -o hmkctbsnlgadf --long help,no-cmake-compat,no-krazy,no-cppcheck,no-tidy,no-scan,no-splint,no-ninja,no-clang-build,no-gcc-build,no-asan-build,no-tsan-build,no-fortify-build -- "$@"`
TEMP=`getopt hmkctbsnlgadf $*`
>>>>>>> d67034b3
if [ $? != 0 ] ; then echo "Terminating..." >&2 ; exit 1 ; fi
# Note the quotes around `$TEMP': they are essential!
eval set -- "$TEMP"

cmakecompat=1
runkrazy=1
runcodespell=1
runcppcheck=1
runtidy=1
runscan=1
runninja=1
runclangbuild=1
rungccbuild=1
runasanbuild=1
runtsanbuild=1
<<<<<<< HEAD
runubsanbuild=1
runmemcbuild=1
=======
runfortifybuild=1
>>>>>>> d67034b3
runsplint=1
while true; do
    case "$1" in
        -h|--help) HELP; exit 1;;
<<<<<<< HEAD
        -m|--no-cmake-compat) cmakecompat=0;   shift;;
        -k|--no-krazy)        runkrazy=0;      shift;;
        -p|--no-codespell)    runcodespell=0;  shift;;
        -c|--no-cppcheck)     runcppcheck=0;   shift;;
        -t|--no-tidy)         runtidy=0;       shift;;
        -b|--no-scan)         runscan=0;       shift;;
        -s|--no-splint)       runsplint=0;     shift;;
        -n|--no-ninja)        runninja=0;      shift;;
        -l|--no-clang-build)  runclangbuild=0; shift;;
        -g|--no-gcc-build)    rungccbuild=0;   shift;;
        -a|--no-asan-build)   runasanbuild=0;  shift;;
        -d|--no-tsan-build)   runtsanbuild=0;  shift;;
        -u|--no-ubsan-build)  runubsanbuild=0; shift;;
        -x|--no-memc-build)   runmemcbuild=0;  shift;;
=======
        -m|--no-cmake-compat)  cmakecompat=0;     shift;;
        -k|--no-krazy)         runkrazy=0;        shift;;
        -c|--no-cppcheck)      runcppcheck=0;     shift;;
        -t|--no-tidy)          runtidy=0;         shift;;
        -b|--no-scan)          runscan=0;         shift;;
        -s|--no-splint)        runsplint=0;       shift;;
        -n|--no-ninja)         runninja=0;        shift;;
        -l|--no-clang-build)   runclangbuild=0;   shift;;
        -g|--no-gcc-build)     rungccbuild=0;     shift;;
        -a|--no-asan-build)    runasanbuild=0;    shift;;
        -d|--no-tsan-build)    runtsanbuild=0;    shift;;
        -f|--no-fortify-build) runfortifybuild=0; shift;;
>>>>>>> d67034b3
        --) shift; break;;
        *)  echo "Internal error!"; exit 1;;
    esac
done

#MAIN
TOP=`dirname $0`
cd $TOP
cd ..
TOP=`pwd`
BDIR=""

#use minimum cmake version unless the --no-cmake-compat option is specified
if ( test $cmakecompat -eq 1 )
then
  if ( test ! -e $TOP/CMakeLists.txt )
  then
    echo "Unable to locate the project top-level CMakeLists.txt.  Fix me"
    exit 1
  fi
  # read the min required CMake version from the top-level CMake file
  minCMakeVers=`grep -i cmake_minimum_required $TOP/CMakeLists.txt | grep VERSION | sed 's/^.*VERSION\s*//' | cut -d. -f1-2 | sed 's/\s*).*$//' | awk '{print $NF}'`
  # adjust PATH
  X=`echo $minCMakeVers | cut -d. -f1`
  Y=`echo $minCMakeVers | cut -d. -f2`
  if ( test -z $X -o -z $Y )
  then
    echo "Bad CMake version encountered in the $TOP/CMakeLists.txt"
    exit 1
  fi
  Z=`echo $minCMakeVers | cut -d. -f3`
  if ( test -z $Z )
  then
    minCMakeVers="$minCMakeVers.0"
  fi
  export PATH=/usr/local/opt/cmake-$minCMakeVers/bin:$PATH
  # check the version
  if ( test `cmake --version | head -1 | grep -c $minCMakeVers` -ne 1 )
  then
    echo "Not using cmake version $minCMakeVers"
    echo "Maybe you need to install it into /usr/local/opt/cmake-$minCMakeVers (or use the -m option)"
    exit 1
  fi
fi

DEFCMAKEOPTS="-DCMAKE_BUILD_TYPE=Debug"
CMAKEOPTS="-DCMAKE_BUILD_TYPE=Debug -DGOBJECT_INTROSPECTION=False -DICAL_GLIB=False -DICAL_BUILD_DOCS=False"
UUCCMAKEOPTS="$CMAKEOPTS -DCMAKE_DISABLE_FIND_PACKAGE_ICU=True"
TZCMAKEOPTS="$CMAKEOPTS -DUSE_BUILTIN_TZDATA=True"
LTOCMAKEOPTS="$CMAKEOPTS -DENABLE_LTO_BUILD=True"
GLIBOPTS="-DCMAKE_BUILD_TYPE=Debug -DGOBJECT_INTROSPECTION=True -DUSE_BUILTIN_TZDATA=OFF -DICAL_GLIB_VAPI=ON"

#Static code checkers
KRAZY
CODESPELL
SPLINT test2 "$CMAKEOPTS"
SPLINT test2builtin "$TZCMAKEOPTS"
CPPCHECK test2 "$CMAKEOPTS"
CPPCHECK test2builtin "$TZCMAKEOPTS"
CLANGSCAN test2 "$CMAKEOPTS"
CLANGSCAN test2builtin "$TZCMAKEOPTS"
CLANGTIDY test2 "$CMAKEOPTS"
CLANGTIDY test2builtin "$TZCMAKEOPTS"

#GCC based build tests
GCC_BUILD testgcc1 "$DEFCMAKEOPTS"
GCC_BUILD testgcc2 "$CMAKEOPTS"
GCC_BUILD testgcc3 "$UUCCMAKEOPTS"
if (test "`uname -s`" = "Linux")
then
  GCC_BUILD testgcc4lto "$LTOCMAKEOPTS"
fi
GCC_BUILD testgcc4glib "$GLIBOPTS"
GCC_BUILD testgccnocxx "$CMAKEOPTS -DWITH_CXX_BINDINGS=off"
if (test "`uname -s`" = "Linux")
then
    echo "Temporarily disable cross-compile tests"
#  GCC_BUILD testgcc1cross "-DCMAKE_TOOLCHAIN_FILE=$TOP/cmake/Toolchain-Linux-GCC-i686.cmake"
#  GCC_BUILD testgcc2cross "-DCMAKE_TOOLCHAIN_FILE=$TOP/cmake/Toolchain-Linux-GCC-i686.cmake $CMAKEOPTS"
fi
GCC_BUILD testgcc1builtin "-DUSE_BUILTIN_TZDATA=True"
GCC_BUILD testgcc2builtin "$TZCMAKEOPTS"

#Ninja build tests
NINJA_GCC_BUILD testninjagcc1 "$DEFCMAKEOPTS"
NINJA_GCC_BUILD testninjagcc2 "-DICAL_GLIB=True"
NINJA_GCC_BUILD testninjagcc3 "-DICAL_GLIB=True -DICAL_GLIB_VAPI=ON -DGOBJECT_INTROSPECTION=True"
NINJA_GCC_BUILD testninjagcc4 "-DSHARED_ONLY=True -DICAL_GLIB=False"
NINJA_GCC_BUILD testninjagcc5 "-DSHARED_ONLY=True -DICAL_GLIB=True"
NINJA_GCC_BUILD testninjagcc6 "-DSTATIC_ONLY=True -DICAL_GLIB=False"
NINJA_GCC_BUILD testninjagcc7 "-DSTATIC_ONLY=True -DICAL_GLIB=True -DENABLE_GTK_DOC=False"
NINJA_GCC_BUILD testninjagcc9 "-DSHARED_ONLY=True -DICAL_GLIB=True -DGOBJECT_INTROSPECTION=True -DICAL_GLIB_VAPI=ON"

CLANG_BUILD testclang1 "$DEFCMAKEOPTS"
CLANG_BUILD testclang2 "$CMAKEOPTS"
CLANG_BUILD testclang3 "$UUCCMAKEOPTS"
#not supported with clang yet CLANG_BUILD testclang4lto "$LTOCMAKEOPTS"
CLANG_BUILD testclang4glib "$GLIBOPTS"
if (test "`uname -s`" = "Linux")
then
    echo "Temporarily disable cross-compile tests"
#  CLANG_BUILD testclang1cross "-DCMAKE_TOOLCHAIN_FILE=$TOP/cmake/Toolchain-Linux-GCC-i686.cmake"
#  CLANG_BUILD testclang2cross "-DCMAKE_TOOLCHAIN_FILE=$TOP/cmake/Toolchain-Linux-GCC-i686.cmake $CMAKEOPTS"
fi

#Memory consistency check
MEMCONSIST_BUILD test1memc ""
MEMCONSIST_BUILD test2memc "$CMAKEOPTS"
MEMCONSIST_BUILD test3memc "$TZCMAKEOPTS"
MEMCONSIST_BUILD test4memc "$UUCCMAKEOPTS"
#FIXME: the python test scripts for introspection need some love
#MEMCONSIST_BUILD test5memc "$GLIBOPTS"

#Address sanitizer
ASAN_BUILD test1asan "$DEFCMAKEOPTS"
ASAN_BUILD test2asan "$CMAKEOPTS"
ASAN_BUILD test3asan "$TZCMAKEOPTS"
ASAN_BUILD test4asan "$UUCCMAKEOPTS"
ASAN_BUILD test5asan "$GLIBOPTS"

#Thread sanitizer
TSAN_BUILD test1tsan "$DEFCMAKEOPTS"
TSAN_BUILD test2tsan "$CMAKEOPTS"
TSAN_BUILD test3tsan "$TZCMAKEOPTS"
TSAN_BUILD test4tsan "$UUCCMAKEOPTS"
TSAN_BUILD test5tsan "$GLIBOPTS"

<<<<<<< HEAD
#Undefined sanitizer
UBSAN_BUILD test1ubsan ""
UBSAN_BUILD test2ubsan "$CMAKEOPTS"
UBSAN_BUILD test3ubsan "$TZCMAKEOPTS"
UBSAN_BUILD test4ubsan "$UUCCMAKEOPTS"
UBSAN_BUILD test5ubsan "$GLIBOPTS"
=======
#Fortify build
FORTIFY_BUILD test1fortify "$DEFCMAKEOPTS"
FORTIFY_BUILD test2tsan "$CMAKEOPTS"
FORTIFY_BUILD test3tsan "$TZCMAKEOPTS"
FORTIFY_BUILD test4tsan "$UUCCMAKEOPTS"
FORTIFY_BUILD test5tsan "$GLIBOPTS"
>>>>>>> d67034b3

echo "ALL TESTS COMPLETED SUCCESSFULLY"<|MERGE_RESOLUTION|>--- conflicted
+++ resolved
@@ -31,7 +31,6 @@
   echo
   echo "Run build tests"
   echo "Options:"
-<<<<<<< HEAD
   echo " -m, --no-cmake-compat    Don't require CMake version compatibility"
   echo " -k, --no-krazy           Don't run any Krazy tests"
   echo " -c, --no-cppcheck        Don't run any cppcheck tests"
@@ -46,20 +45,7 @@
   echo " -d, --no-tsan-build      Don't run any TSAN-build (sanitize-threads) tests"
   echo " -u, --no-ubsan-build     Don't run any UBSAN-build (sanitize-undefined) tests"
   echo " -x, --no-memc-build      Don't run any MEMCONSIST-build (memory consistency) tests"
-=======
-  echo " -m, --no-cmake-compat  Don't require CMake version compatibility"
-  echo " -k, --no-krazy         Don't run any Krazy tests"
-  echo " -c, --no-cppcheck      Don't run any cppcheck tests"
-  echo " -t, --no-tidy          Don't run any clang-tidy tests"
-  echo " -b, --no-scan          Don't run any scan-build tests"
-  echo " -s, --no-splint        Don't run any splint tests"
-  echo " -n, --no-ninja         Don't run any build tests with ninja"
-  echo " -l, --no-clang-build   Don't run any clang-build tests"
-  echo " -g, --no-gcc-build     Don't run any gcc-build tests"
-  echo " -a, --no-asan-build    Don't run any ASAN-build tests"
-  echo " -d, --no-tsan-build    Don't run any TSAN-build tests"
   echo " -f, --no-fortify-build Don't run the FORTIFY-build tests (gcc12)"
->>>>>>> d67034b3
   echo
 }
 
@@ -592,13 +578,8 @@
 
 ##### END FUNCTIONS #####
 
-<<<<<<< HEAD
-#TEMP=`getopt -o hmkpctbsnlgadu --long help,no-cmake-compat,no-krazy,no-codespell,no-cppcheck,no-tidy,no-scan,no-splint,no-ninja,no-clang-build,no-gcc-build,no-asan-build,no-tsan-build,no-ubsan-build,no-memc-build -- "$@"`
+#TEMP=`getopt -o hmkpctbsnlgaduf --long help,no-cmake-compat,no-krazy,no-codespell,no-cppcheck,no-tidy,no-scan,no-splint,no-ninja,no-clang-build,no-gcc-build,no-asan-build,no-tsan-build,no-ubsan-build,no-memc-build,no-fortify-build -- "$@"`
 TEMP=`getopt hmkpctbsnlgadux $*`
-=======
-#TEMP=`getopt -o hmkctbsnlgadf --long help,no-cmake-compat,no-krazy,no-cppcheck,no-tidy,no-scan,no-splint,no-ninja,no-clang-build,no-gcc-build,no-asan-build,no-tsan-build,no-fortify-build -- "$@"`
-TEMP=`getopt hmkctbsnlgadf $*`
->>>>>>> d67034b3
 if [ $? != 0 ] ; then echo "Terminating..." >&2 ; exit 1 ; fi
 # Note the quotes around `$TEMP': they are essential!
 eval set -- "$TEMP"
@@ -614,45 +595,28 @@
 rungccbuild=1
 runasanbuild=1
 runtsanbuild=1
-<<<<<<< HEAD
 runubsanbuild=1
 runmemcbuild=1
-=======
 runfortifybuild=1
->>>>>>> d67034b3
 runsplint=1
 while true; do
     case "$1" in
         -h|--help) HELP; exit 1;;
-<<<<<<< HEAD
-        -m|--no-cmake-compat) cmakecompat=0;   shift;;
-        -k|--no-krazy)        runkrazy=0;      shift;;
-        -p|--no-codespell)    runcodespell=0;  shift;;
-        -c|--no-cppcheck)     runcppcheck=0;   shift;;
-        -t|--no-tidy)         runtidy=0;       shift;;
-        -b|--no-scan)         runscan=0;       shift;;
-        -s|--no-splint)       runsplint=0;     shift;;
-        -n|--no-ninja)        runninja=0;      shift;;
-        -l|--no-clang-build)  runclangbuild=0; shift;;
-        -g|--no-gcc-build)    rungccbuild=0;   shift;;
-        -a|--no-asan-build)   runasanbuild=0;  shift;;
-        -d|--no-tsan-build)   runtsanbuild=0;  shift;;
-        -u|--no-ubsan-build)  runubsanbuild=0; shift;;
-        -x|--no-memc-build)   runmemcbuild=0;  shift;;
-=======
-        -m|--no-cmake-compat)  cmakecompat=0;     shift;;
-        -k|--no-krazy)         runkrazy=0;        shift;;
-        -c|--no-cppcheck)      runcppcheck=0;     shift;;
-        -t|--no-tidy)          runtidy=0;         shift;;
-        -b|--no-scan)          runscan=0;         shift;;
-        -s|--no-splint)        runsplint=0;       shift;;
-        -n|--no-ninja)         runninja=0;        shift;;
-        -l|--no-clang-build)   runclangbuild=0;   shift;;
-        -g|--no-gcc-build)     rungccbuild=0;     shift;;
-        -a|--no-asan-build)    runasanbuild=0;    shift;;
-        -d|--no-tsan-build)    runtsanbuild=0;    shift;;
-        -f|--no-fortify-build) runfortifybuild=0; shift;;
->>>>>>> d67034b3
+        -m|--no-cmake-compat)   cmakecompat=0;      shift;;
+        -k|--no-krazy)          runkrazy=0;         shift;;
+        -p|--no-codespell)      runcodespell=0;     shift;;
+        -c|--no-cppcheck)       runcppcheck=0;      shift;;
+        -t|--no-tidy)           runtidy=0;          shift;;
+        -b|--no-scan)           runscan=0;          shift;;
+        -s|--no-splint)         runsplint=0;        shift;;
+        -n|--no-ninja)          runninja=0;         shift;;
+        -l|--no-clang-build)    runclangbuild=0;    shift;;
+        -g|--no-gcc-build)      rungccbuild=0;      shift;;
+        -a|--no-asan-build)     runasanbuild=0;     shift;;
+        -d|--no-tsan-build)     runtsanbuild=0;     shift;;
+        -u|--no-ubsan-build)    runubsanbuild=0;    shift;;
+        -x|--no-memc-build)     runmemcbuild=0;     shift;;
+        -f|--no-fortify-build)  runfortifybuild=0;  shift;;
         --) shift; break;;
         *)  echo "Internal error!"; exit 1;;
     esac
@@ -780,20 +744,18 @@
 TSAN_BUILD test4tsan "$UUCCMAKEOPTS"
 TSAN_BUILD test5tsan "$GLIBOPTS"
 
-<<<<<<< HEAD
 #Undefined sanitizer
 UBSAN_BUILD test1ubsan ""
 UBSAN_BUILD test2ubsan "$CMAKEOPTS"
 UBSAN_BUILD test3ubsan "$TZCMAKEOPTS"
 UBSAN_BUILD test4ubsan "$UUCCMAKEOPTS"
 UBSAN_BUILD test5ubsan "$GLIBOPTS"
-=======
+
 #Fortify build
 FORTIFY_BUILD test1fortify "$DEFCMAKEOPTS"
 FORTIFY_BUILD test2tsan "$CMAKEOPTS"
 FORTIFY_BUILD test3tsan "$TZCMAKEOPTS"
 FORTIFY_BUILD test4tsan "$UUCCMAKEOPTS"
 FORTIFY_BUILD test5tsan "$GLIBOPTS"
->>>>>>> d67034b3
 
 echo "ALL TESTS COMPLETED SUCCESSFULLY"