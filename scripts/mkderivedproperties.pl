#!/usr/bin/env perl
################################################################################
# (C) COPYRIGHT 2000, Eric Busboom <eric@softwarestudio.org>
#     http://www.softwarestudio.org
#
# This program is free software; you can redistribute it and/or modify
# it under the terms of either:
#
#   The LGPL as published by the Free Software Foundation, version
#   2.1, available at: http://www.gnu.org/licenses/lgpl-2.1.txt
#
# Or:
#
#   The Mozilla Public License Version 1.0. You may obtain a copy of
#   the License at http://www.mozilla.org/MPL/
################################################################################
require "readvaluesfile.pl";

use Getopt::Std;
getopts('chspmi:');

# ARG 0 is properties.csv
%propmap = read_properties_file($ARGV[0]);

# ARG 1 is value-types.txt
%valuemap = read_values_file($ARGV[1]);

$include_vanew = 1;

# Write the file inline by copying everything before a demarcation
# line, and putting the generated data after the demarcation

if ($opt_i) {

  open(IN, $opt_i) || die "Can't open input file $opt_i";

  while (<IN>) {

    if (/<insert_code_here>/) {
      insert_code();
    } else {
      print;
    }

  }

}

sub fudge_data
{
  my $prop = shift;

  my $value = $propmap{$prop}->{'lic_value'};

  if (!$value) {
    die "Can't find value for property \"$prop\"\n";
  }
  my $ucf = join("", map {ucfirst(lc($_));} split(/-/, $prop));
  my $lc  = lc($ucf);
  my $uc  = uc($lc);

  my $ucfvalue = join("", map {ucfirst(lc($_));} split(/-/, $value));
  my $lcvalue  = lc($ucfvalue);
  my $ucvalue  = uc($lcvalue);

  my $type = $valuemap{$value}->{C}->[1];
  $type =~ s/char\*/char \*/;
  return ($uc, $lc, $lcvalue, $ucvalue, $type);

}

sub insert_code
{

  # Create the property map data
  if ($opt_c) {

    my @props = sort {$propmap{$a}->{"kindEnum"} <=> $propmap{$b}->{"kindEnum"}} keys %propmap;
    my $count = scalar(@props);

    print "static const struct icalproperty_map property_map[$count] = {\n";

    foreach $prop (@props) {

      next if !$prop;

      next if $prop eq 'NO';

      my ($uc, $lc, $lcvalue, $ucvalue, $type) = fudge_data($prop);
      my $defvalue = $propmap{$prop}->{'default_value'};
      $defvalue =~ s/-//g;

<<<<<<< HEAD
      print "{ICAL_${uc}_PROPERTY,\"$prop\",ICAL_${defvalue}_VALUE},\n";
=======
      print "{ICAL_${uc}_PROPERTY, \"$prop\", ICAL_${ucvalue}_VALUE},\n";
>>>>>>> 5b7a64ff

    }

    $prop = "NO";

    my ($uc, $lc, $lcvalue, $ucvalue, $type) = fudge_data($prop);

    print "{ICAL_${uc}_PROPERTY, \"\", ICAL_NO_VALUE}};\n\n";

    $count    = 1;
    $bigcount = 0;
    my %lines;

    foreach $value (sort keys %valuemap) {

      next if !$value;
      next if $value eq 'NO' or $prop eq 'ANY';

      my $ucv = join("", map {uc(lc($_));} split(/-/, $value));
      my @enums = @{$valuemap{$value}->{'enums'}};

      if (@enums) {

        my ($c_autogen, $c_type) = @{$valuemap{$value}->{'C'}};

        foreach $e (@enums) {

          $e =~ /([a-zA-Z0-9\-]+)=?([0-9]+)?/;
          $e = $1;
          if ($2) {
            $idx = $2;
          } else {
            $idx++;
          }

          my $uce = join("", map {uc(lc($_));} split(/-/, $e));

          if ($e ne "X" and $e ne "NONE") {
            $str = $e;
          } else {
            $str = "";
          }
          if ($e eq "NONE") {
            $bigcount += 100;
          }

          # Create empty "future" properties so the hash math works.
          if ($e eq "NONE") {
            my ($tbd) = 1;
            $saveidx++;
            for (; $saveidx < $idx ; $saveidx++, $tbd++) {
              $lines{$saveidx} =
                "    {ICAL_${ucv}_PROPERTY,ICAL_${ucv}_NONE, \"\" }, /*$saveidx*/\n";
            }
          }

          # Place each property into a hash based on the index specified in value-types.csv
          # The lines are printed so they're in the same order as the indices
          $lines{$idx} = "    {ICAL_${ucv}_PROPERTY,ICAL_${ucv}_${uce}, \"$str\" }, /*$idx*/\n";
          $saveidx = $idx;
          $count++;
        }
      }
    }

    $bigcount++;

    print "static const struct icalproperty_enum_map enum_map[$bigcount] = {\n";
    foreach $line (sort keys %lines) {
      print $lines{$line};
    }
    print "    {ICAL_NO_PROPERTY, 0, \"\"}\n};\n\n";

  }

  if ($opt_h) {

    # Create the property enumerations list
    my $enumConst = $propmap{'ANY'}->{"kindEnum"};
    print "typedef enum icalproperty_kind {\n    ICAL_ANY_PROPERTY = " . $enumConst . ",\n";
    foreach $prop (sort keys %propmap) {

      next if !$prop;

      next if $prop eq 'NO' or $prop eq 'ANY';

      my ($uc, $lc, $lcvalue, $ucvalue, $type) = fudge_data($prop);

      $enumConst = $propmap{$prop}->{"kindEnum"};

      print "    ICAL_${uc}_PROPERTY = " . $enumConst . ",\n";

    }
    $enumConst = $propmap{'NO'}->{"kindEnum"};
    print "    ICAL_NO_PROPERTY = " . $enumConst . "\n} icalproperty_kind;\n";

  }

  foreach $prop (sort keys %propmap) {

    next if !$prop;

    next if $prop eq 'NO' or $prop eq 'ANY';

    my ($uc, $lc, $lcvalue, $ucvalue, $type) = fudge_data($prop);

    my $pointer_check;
    if ($type =~ /\*/) {
      $pointer_check = "    icalerror_check_arg_rz((v != 0), \"v\");\n" if $type =~ /\*/;
    } elsif ($type eq "void") {
      $pointer_check = "    icalerror_check_arg_rv((v != 0), \"v\");\n" if $type =~ /\*/;

    }

    my $set_pointer_check = "\n    icalerror_check_arg_rv((v != 0), \"v\");" if $type =~ /\*/;

    if ($opt_c) {    # Generate C source

      if ($include_vanew) {
        print <<EOM;
icalproperty *icalproperty_vanew_${lc}($type v, ...)
{
    va_list args;
    struct icalproperty_impl *impl;
$pointer_check
    impl = icalproperty_new_impl(ICAL_${uc}_PROPERTY);
    icalproperty_set_${lc}((icalproperty*)impl, v);
    va_start(args, v);
    icalproperty_add_parameters(impl, args);
    va_end(args);
    return (icalproperty*)impl;
}
EOM
      }
      print <<EOM;

/* $prop */
icalproperty *icalproperty_new_${lc}($type v)
{
    struct icalproperty_impl *impl;
$pointer_check
    impl = icalproperty_new_impl(ICAL_${uc}_PROPERTY);
    icalproperty_set_${lc}((icalproperty*)impl, v);
    return (icalproperty*)impl;
}

EOM

      # Allow DTSTART, DTEND, DUE, EXDATE and RECURRENCE-ID to take DATE values.
      if ( $lc eq "dtstart"
        || $lc eq "dtend"
        || $lc eq "due"
        || $lc eq "exdate"
        || $lc eq "recurrenceid")
      {
        print <<EOM;
void icalproperty_set_${lc}(icalproperty *prop, $type v)
{
    icalvalue *value;
$set_pointer_check
    icalerror_check_arg_rv((prop != 0), "prop");
    if (v.is_date) {
        value = icalvalue_new_date(v);
    } else {
        value = icalvalue_new_datetime(v);
    }
    icalproperty_set_value(prop, value);
}

EOM
      } else {

        print <<EOM;
void icalproperty_set_${lc}(icalproperty *prop, $type v)
{$set_pointer_check
    icalerror_check_arg_rv((prop != 0), "prop");
    icalproperty_set_value(prop, icalvalue_new_${lcvalue}(v));
}

EOM
      }

      # Dirk Theisen pointed out, exdate needs to match TZID parameters in EXDATE
      if ($lc eq "exdate") {
        print <<EOM;
$type icalproperty_get_${lc}(const icalproperty *prop)
{
#ifndef _MSC_VER
        struct icaltimetype itt;
        icalparameter *param;
        icaltimezone *zone;
#endif
        icalerror_check_arg((prop != 0), "prop");
#ifndef _MSC_VER
        /*
         * Code by dirk\@objectpark.net:
         * Set the time zone manually. I am really puzzled that
         * it doesnot work automatically like in the other functions
         * like icalproperty_get_dtstart().
         */
        itt = icalvalue_get_datetime(icalproperty_get_value(prop));
        param = icalproperty_get_first_parameter((icalproperty *)prop, ICAL_TZID_PARAMETER);
        if (param) {
                zone = icaltimezone_get_builtin_timezone(icalparameter_get_tzid(param));
                (void)icaltime_set_timezone(&itt, zone);
        }
        return itt;
#else
    return icalvalue_get_datetime(icalproperty_get_value(prop));
#endif
}

EOM
      } else {
        print <<EOM;
$type icalproperty_get_${lc}(const icalproperty *prop)
{
    icalerror_check_arg((prop != 0), "prop");
    return icalvalue_get_${lcvalue}(icalproperty_get_value(prop));
}

EOM
      }
    } elsif ($opt_h) {    # Generate C Header file

      print "\
/* $prop */\
LIBICAL_ICAL_EXPORT icalproperty *icalproperty_new_${lc}($type v);\
LIBICAL_ICAL_EXPORT void icalproperty_set_${lc}(icalproperty *prop, $type v);\
LIBICAL_ICAL_EXPORT $type icalproperty_get_${lc}(const icalproperty *prop);";

      if ($include_vanew) {
        print "\nLIBICAL_ICAL_EXPORT icalproperty *icalproperty_vanew_${lc}($type v, ...);\n";
      }

    }

  }    # This brace terminates the main loop

  if ($opt_h) {

    print "\n#endif /*ICALPROPERTY_H*/\n";
  }

}<|MERGE_RESOLUTION|>--- conflicted
+++ resolved
@@ -90,11 +90,7 @@
       my $defvalue = $propmap{$prop}->{'default_value'};
       $defvalue =~ s/-//g;
 
-<<<<<<< HEAD
       print "{ICAL_${uc}_PROPERTY,\"$prop\",ICAL_${defvalue}_VALUE},\n";
-=======
-      print "{ICAL_${uc}_PROPERTY, \"$prop\", ICAL_${ucvalue}_VALUE},\n";
->>>>>>> 5b7a64ff
 
     }
 
