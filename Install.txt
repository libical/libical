Libical uses the CMake buildsystem.

Please see the comments at the top of CMakeLists.txt for
the available configuration options you can pass to cmake.

The installation directory defaults to /usr/local on UNIX
and c:/Program Files on Windows.  You can change this by
passing -DCMAKE_INSTALL_PREFIX=/install/path to cmake.

To build a debug version pass -DCMAKE_BUILD_TYPE=Debug to cmake.

To build libical you will need:
 - a C99-compliant C compiler (let us know if the build fails with your C compiler)
 - a C11-compliant C compiler for libical-glib
 - a C++11 compliant compiler for C++ bindings
 - CMake version 3.11.0 or higher
 - Perl
 - libicu (not required but strongly recommended)

Building on Unix with gcc or clang:
% mkdir build
% cd build
% cmake ..
% make
% make install

Building on Windows with MicroSoft Visual Studio:
From a command prompt for the version of MSVC you want to use
% mkdir build
% cd build
% cmake -G "NMake Makefiles" ..
% nmake
% nmake install

NOTE: Some MSVC 32bit compilers (like MSVC2005) use a 64bit version of time_t.
In these cases you must pass -DUSE_32BIT_TIME_T=true to cmake to make sure
the 32bit version of time_t is used instead.

Building on Windows with mingw:
Make sure you have the path to the MinGW programs in %PATH% first, for example:
% set "PATH=c:\MinGW\mingw64\bin;%PATH%"
% mkdir build
% cd build
% cmake -G "MinGW Makefiles" ..
% mingw32-make
% mingw32-make install

Building on Windows under Cygwin:
% mkdir build
% cd build
% cmake ..
% make
% make install

Building on MSYS with mingw:
% mkdir build
% cd build
% cmake -G "MSYS Makefiles" ..
% nmake
% nmake install

To run the test suite, from inside the build directory
run 'make test' (or 'nmake test' or 'mingw32-make test')

To run the test suite in verbose mode, pass ARGS="-V" to the make command
For example: nmake test ARGS="-V"

By default, the buildsystem creates shared(dynamic) and static versions
of the libraries, but that behavior can be modified at CMake time:
 - To build the static libraries only, pass -DSTATIC_ONLY=True to CMake.
 - To build the shared libraries only, pass -DSHARED_ONLY=True to CMake.

== Building with Different Compilers ==
For example, say you want to use Clang to build on Linux.
Then you can set the C and C++ compilers at CMake time, like so:
% CC=clang CXX=clang++ cmake ..

== Building for OSX (Mac) ==
Homebrew:
  A couple of necessary dependencies do not have their headers
  and development libraries linked into /usr/local/{include,lib} due
  to possible contamination with the operating system versions of the
  same name.  This is known to be the case with libffi and libxml2
  Fix is to export PKG_CONFIG_PATH so CMake can find them, as in:
    export PKG_CONFIG_PATH=/usr/local/opt/libffi/lib/pkgconfig:\
                           /usr/local/opt/libxml2/lib/pkgconfig

  Also, if building the gtkdocs you'll need to say where the xml
  catalog files can be found so the gtk entities are located, like so:
    export XML_CATALOG_FILES=/usr/local/etc/xml/catalog

== Optional Dependencies ==
* libicu "International Components for Unicode" development libraries.
  Highly recommended for RSCALE support.
  libicu can be found at http://www.icu-project.org

  If CMake doesn't locate your libicu installation try setting the
  ICU_ROOT or ICU_BASE environment variables to the top folder where
  libicu is installed and run cmake again.

* Berkeley DB storage.
  Optional for the Berkeley Database storage support.
  The development toolkit can be found at https://www.oracle.com/database/berkeley-db

  ** This code path has not been fully tested.
  ** Don't be surprised if there are bugs.
  ** Do NOT use for production code.

* GObject Introspection.  To generate GObject introspection "typelib"
  files pass the -DGOBJECT_INTROSPECTION=True option to CMake.  You'll
  need to have the GObject Introspection development package v0.6.7 or higher
  installed beforehand.

  Requires the GObject Introspection development package:
    Ubuntu: apt-get install gobject-introspection
    Fedora: dnf install gobject-introspection
    Mac: brew install gobject-introspection pygobject3
    Windows: vcpkg install gobject-introspection (untested)
    (see https://vcpkg.io/en/docs/users/buildsystems/cmake-integration.html)

You can also force CMake to ignore any of the optional dependencies
by passing the option -DCMAKE_DISABLE_FIND_PACKAGE_<PACKAGE>=True.
For instance:
# tell cmake to ignore ICU
  % cmake -DCMAKE_DISABLE_FIND_PACKAGE_ICU=True

== Language Bindings ==
This C library can be built with bindings for these other languages:
* C++. If a C++ compiler is found the buildsystem will create and install the C++ bindings API.
  Turn this off by passing -DWITH_CXX_BINDINGS=False option to CMake.
  Don't mix ABI from C and C++ compilers.

<<<<<<< HEAD
* Python bindings are built using glib-introspection, which is enabled
  by passing -DGOBJECT_INTROSPECTION=True to CMake.
  Requires the GObject Introspection development package.
=======
* Python bindings are built using gobject-introspection, which is enabled
  by passing -DGOBJECT_INTROSPECTION=True to CMake.

  Requires the GObject Introspection development package (see above).
>>>>>>> a3757f07

  Don't forget to set (or append to, as needed) the GI_TYPELIB_PATH environment
  variable to $PREFIX/lib/girepository-1.0 (or $PREFIX/lib64/girepository-1.0).

<<<<<<< HEAD
* There are Java, Perl and PHP bindings but they are old and haven't
=======
* There are Java, Perl, PHP and Python bindings but they are old and haven't
>>>>>>> a3757f07
  been tested in a very long time.  Volunteers wanted.

== Tweaking the Library Behavior ==
Use these CMake options to adjust the library behavior as follows:
 * ICAL_ERRORS_ARE_FATAL=[true|false]
   Set to make icalerror_* calls abort instead of internally signaling an error.
   Default=false

 * ICAL_ALLOW_EMPTY_PROPERTIES=[true|false]
   Set to prevent empty properties from being replaced with X-LIC-ERROR properties.
   Default=false

 * USE_BUILTIN_TZDATA=[true|false]
   Set to build using our own (instead of the system's) timezone data.
   Default=false (use the system timezone data on non-Windows systems)
   ALWAYS true on Windows systems

== Tweaking the Installation Directories ==
By default, the installation layout is according to the GNU standard installation directories.
https://www.gnu.org/prep/standards/html_node/Directory-Variables.html

You can override various installation folders by passing the following variables to CMake:
 CMAKE_INSTALL_LIBDIR = The fullpath where you want the put the installed libraries
 CMAKE_INSTALL_INCLUDEDIR = The fullpath where you want to put the installed include files
 CMAKE_INSTALL_DATAROOTDIR = The fullpath where to want to put the shared files

for example: cmake -DCMAKE_INSTALL_PREFIX=/opt -DCMAKE_INSTALL_LIBDIR=/opt/lib32 ..

== Build the documentation ==
Run 'make docs' to build the API documentation and reference.
Disable the docs make target by running CMake with -DICAL_BUILD_DOCS=False option.
Disable the libical-glib developer documentation by running CMake with -DENABLE_GTK_DOC=False.<|MERGE_RESOLUTION|>--- conflicted
+++ resolved
@@ -130,25 +130,15 @@
   Turn this off by passing -DWITH_CXX_BINDINGS=False option to CMake.
   Don't mix ABI from C and C++ compilers.
 
-<<<<<<< HEAD
-* Python bindings are built using glib-introspection, which is enabled
-  by passing -DGOBJECT_INTROSPECTION=True to CMake.
-  Requires the GObject Introspection development package.
-=======
 * Python bindings are built using gobject-introspection, which is enabled
   by passing -DGOBJECT_INTROSPECTION=True to CMake.
 
   Requires the GObject Introspection development package (see above).
->>>>>>> a3757f07
 
   Don't forget to set (or append to, as needed) the GI_TYPELIB_PATH environment
   variable to $PREFIX/lib/girepository-1.0 (or $PREFIX/lib64/girepository-1.0).
 
-<<<<<<< HEAD
 * There are Java, Perl and PHP bindings but they are old and haven't
-=======
-* There are Java, Perl, PHP and Python bindings but they are old and haven't
->>>>>>> a3757f07
   been tested in a very long time.  Volunteers wanted.
 
 == Tweaking the Library Behavior ==
